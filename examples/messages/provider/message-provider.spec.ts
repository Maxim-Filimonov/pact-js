/*  tslint:disable: no-console*/
<<<<<<< HEAD
import { MessageProviderPact } from "@pact-foundation/pact"
import { versionFromGitTag } from "absolute-version"
import path = require("path")
const { createDog } = require("./dog-client")
=======
import {
  MessageProviderPact,
  providerWithMetadata,
} from '@pact-foundation/pact';
import { versionFromGitTag } from '@pact-foundation/absolute-version';
const { createDog } = require('./dog-client');
>>>>>>> d97186b5

describe('Message provider tests', () => {
  const p = new MessageProviderPact({
    messageProviders: {
      'a request for a dog': providerWithMetadata(() => createDog(27), {
        queue: 'animals',
      }),
    },
    stateHandlers: {
      'some state': () => {
        // TODO: prepare system useful in order to create a dog
        console.log('State handler: setting up "some state" for interaction');
        return Promise.resolve(`state set to create a dog`);
      },
    },
    logLevel: 'info',
    provider: 'MyJSMessageProvider',
    // Your version numbers need to be unique for every different version of your provider
    // see https://docs.pact.io/getting_started/versioning_in_the_pact_broker/ for details.
    // If you use git tags, then you can use absolute-version as we do here.
    providerVersion: versionFromGitTag(),
    // For local validation
    // pactUrls: [path.resolve(process.cwd(), "pacts", "myjsmessageconsumer-myjsmessageprovider.json")],
    // Broker validation
<<<<<<< HEAD
    pactBrokerUrl: "https://test.pactflow.io/",
    pactBrokerUsername: "dXfltyFMgNOFZAxr8io9wJ37iUpY42M",
    pactBrokerPassword: "O5AIZWxelWbLvqMd8PkAVycBJh2Psyg1",
    publishVerificationResult: true,
    consumerVersionTags: ["master", "test", "prod"],
  })
=======
    pactBrokerUrl: 'https://test.pactflow.io/',
    pactBrokerUsername:
      process.env.PACT_BROKER_USERNAME || 'dXfltyFMgNOFZAxr8io9wJ37iUpY42M',
    pactBrokerPassword:
      process.env.PACT_BROKER_PASSWORD || 'O5AIZWxelWbLvqMd8PkAVycBJh2Psyg1',
    providerBranch: process.env.GIT_BRANCH || 'feat/v3.0.0',
>>>>>>> d97186b5

    // Find _all_ pacts that match the current provider branch
    consumerVersionSelectors: [
      {
        matchingBranch: true,
      },
    ],
  });

  describe('send a dog event', () => {
    it('sends a valid dog', () => {
      return p.verify();
    });
  });
});<|MERGE_RESOLUTION|>--- conflicted
+++ resolved
@@ -1,17 +1,10 @@
 /*  tslint:disable: no-console*/
-<<<<<<< HEAD
-import { MessageProviderPact } from "@pact-foundation/pact"
-import { versionFromGitTag } from "absolute-version"
-import path = require("path")
-const { createDog } = require("./dog-client")
-=======
 import {
   MessageProviderPact,
   providerWithMetadata,
 } from '@pact-foundation/pact';
 import { versionFromGitTag } from '@pact-foundation/absolute-version';
 const { createDog } = require('./dog-client');
->>>>>>> d97186b5
 
 describe('Message provider tests', () => {
   const p = new MessageProviderPact({
@@ -36,21 +29,12 @@
     // For local validation
     // pactUrls: [path.resolve(process.cwd(), "pacts", "myjsmessageconsumer-myjsmessageprovider.json")],
     // Broker validation
-<<<<<<< HEAD
-    pactBrokerUrl: "https://test.pactflow.io/",
-    pactBrokerUsername: "dXfltyFMgNOFZAxr8io9wJ37iUpY42M",
-    pactBrokerPassword: "O5AIZWxelWbLvqMd8PkAVycBJh2Psyg1",
-    publishVerificationResult: true,
-    consumerVersionTags: ["master", "test", "prod"],
-  })
-=======
     pactBrokerUrl: 'https://test.pactflow.io/',
     pactBrokerUsername:
       process.env.PACT_BROKER_USERNAME || 'dXfltyFMgNOFZAxr8io9wJ37iUpY42M',
     pactBrokerPassword:
       process.env.PACT_BROKER_PASSWORD || 'O5AIZWxelWbLvqMd8PkAVycBJh2Psyg1',
     providerBranch: process.env.GIT_BRANCH || 'feat/v3.0.0',
->>>>>>> d97186b5
 
     // Find _all_ pacts that match the current provider branch
     consumerVersionSelectors: [
