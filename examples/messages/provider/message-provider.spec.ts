--- conflicted
+++ resolved
@@ -29,13 +29,8 @@
     pactBrokerUsername: 'dXfltyFMgNOFZAxr8io9wJ37iUpY42M',
     pactBrokerPassword: 'O5AIZWxelWbLvqMd8PkAVycBJh2Psyg1',
     publishVerificationResult: true,
-<<<<<<< HEAD
-    consumerVersionTags: ['prod'],
+    consumerVersionTags: ['master', 'test', 'prod'],
   });
-=======
-    consumerVersionTags: ["master", "test", "prod"],
-  })
->>>>>>> 72f2a26f
 
   describe('send a dog event', () => {
     it('sends a valid dog', () => {
