--- conflicted
+++ resolved
@@ -6,47 +6,23 @@
   "scripts": {
     "build": "tsc",
     "clean": "rimraf pacts",
-<<<<<<< HEAD
-    "test": "npm run test:consumer && npm run pact:publish && npm run test:provider",
-    "test:consumer": "nyc --check-coverage --reporter=html --reporter=text-summary mocha consumer/*.spec.ts",
-    "test:provider": "nyc --check-coverage --reporter=html --reporter=text-summary mocha -t 20000 provider/*.spec.ts",
-    "pact:publish": "pact-broker publish ./pacts --consumer-app-version=\"$(npx absolute-version)\" --auto-detect-version-properties --broker-base-url=https://test.pactflow.io"
-=======
     "test": "npm run test:consumer && npm run test:publish && npm run test:provider",
     "test:consumer": "mocha consumer/*.spec.ts",
     "test:provider": "mocha -t 20000 provider/*.spec.ts",
     "test:publish": "pact-broker publish ./pacts --consumer-app-version=\"$(npx @pact-foundation/absolute-version)\" --auto-detect-version-properties --broker-base-url=https://test.pactflow.io --broker-username dXfltyFMgNOFZAxr8io9wJ37iUpY42M --broker-password O5AIZWxelWbLvqMd8PkAVycBJh2Psyg1"
->>>>>>> d97186b5
   },
   "author": "",
   "license": "MIT",
   "devDependencies": {
-<<<<<<< HEAD
-    "@pact-foundation/pact": "^9.17.2",
-    "@types/chai": "^4.0.3",
-    "@types/chai-as-promised": "0.0.31",
-    "@types/mocha": "^2.2.48",
-    "@types/node": "^8.0.24",
-    "@types/sinon": "^7.0.6",
-    "@types/sinon-chai": "^2.7.29",
-    "absolute-version": "^1.0.0",
-=======
     "@pact-foundation/absolute-version": "0.0.4",
     "@pact-foundation/pact": "10.0.0-beta.60",
     "@pact-foundation/pact-core": "^13.6.2",
     "@types/mocha": "^2.2.48",
     "@types/node": "^8.0.24",
->>>>>>> d97186b5
     "axios": "^0.21.2",
     "mocha": "^8.2.1",
     "rimraf": "^2.6.2",
-<<<<<<< HEAD
-    "sinon-chai": "^3.3.0",
-    "ts-node": "^3.3.0",
-    "typescript": "^3.3.3"
-=======
     "ts-node": "^10.8.2",
     "typescript": "^4.7.4"
->>>>>>> d97186b5
   }
 }