--- conflicted
+++ resolved
@@ -36,12 +36,7 @@
 }
 
 // Get all animals
-<<<<<<< HEAD
-server.get('/animals', (req, res) => {
-  console.log('BLAH:', req.header('authorization'))
-=======
 server.get("/animals", (req, res) => {
->>>>>>> f2ceb7d4
   res.json(animalRepository.fetchAll())
 })
 
@@ -62,12 +57,7 @@
 })
 
 // Register a new Animal for the service
-<<<<<<< HEAD
-server.post('/animals', (req, res) => {
-  console.log('BLAH:', req.header('authorization'))
-=======
 server.post("/animals", (req, res) => {
->>>>>>> f2ceb7d4
   const animal = req.body
 
   // Really basic validation
