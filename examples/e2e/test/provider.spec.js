--- conflicted
+++ resolved
@@ -1,12 +1,3 @@
-<<<<<<< HEAD
-const { Verifier } = require("@pact-foundation/pact")
-const { versionFromGitTag } = require("absolute-version")
-const chai = require("chai")
-const chaiAsPromised = require("chai-as-promised")
-chai.use(chaiAsPromised)
-const { server, importData, animalRepository } = require("../provider.js")
-const path = require("path")
-=======
 const { Verifier } = require('@pact-foundation/pact');
 const { versionFromGitTag } = require('@pact-foundation/absolute-version');
 const chai = require('chai');
@@ -14,7 +5,6 @@
 chai.use(chaiAsPromised);
 const { server, importData, animalRepository } = require('../provider.js');
 const path = require('path');
->>>>>>> d97186b5
 
 server.listen(8081, () => {
   importData();
@@ -65,11 +55,7 @@
       },
 
       // Fetch pacts from broker
-<<<<<<< HEAD
-      pactBrokerUrl: "https://test.pactflow.io/",
-=======
       pactBrokerUrl: 'https://test.pactflow.io/',
->>>>>>> d97186b5
 
       // Fetch from broker with given tags
       // consumerVersionTags: ['master', 'test', 'prod', 'feat/v3.0.0'],
