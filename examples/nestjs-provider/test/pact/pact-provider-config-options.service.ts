<<<<<<< HEAD
import { Injectable } from "@nestjs/common"
import { PactProviderOptionsFactory, PactProviderOptions } from "nestjs-pact"
import { versionFromGitTag } from "absolute-version"
import { AppRepository } from "../../src/app.repository"
=======
import { Injectable } from '@nestjs/common';
import { PactProviderOptionsFactory, PactProviderOptions } from 'nestjs-pact';
import { versionFromGitTag } from '@pact-foundation/absolute-version';
import { AppRepository } from '../../src/app.repository';
>>>>>>> d97186b5

@Injectable()
export class PactProviderConfigOptionsService
  implements PactProviderOptionsFactory
{
  public constructor(private readonly animalRepository: AppRepository) {}

  public createPactProviderOptions(): PactProviderOptions {
    let token;

    return {
      provider: 'NestJS Provider Example',
      logLevel: 'debug',

      requestFilter: (req, res, next) => {
        req.headers.MY_SPECIAL_HEADER = 'my special value';

        // e.g. ADD Bearer token
        req.headers.authorization = `Bearer ${token}`;
        next();
      },

      stateHandlers: {
        'Has no animals': async () => {
          this.animalRepository.clear();
          token = '1234';

          return 'Animals removed to the db';
        },
        'Has some animals': async () => {
          token = '1234';
          this.animalRepository.importData();

          return 'Animals added to the db';
        },
        'Has an animal with ID 1': async () => {
          token = '1234';
          this.animalRepository.importData();

          return 'Animals added to the db';
        },
        'is not authenticated': async () => {
          token = '';

          return 'Invalid bearer token generated';
        },
      },

      // Fetch pacts from broker
<<<<<<< HEAD
      pactBrokerUrl: "https://test.pactflow.io/",
      consumerVersionSelectors: [
        {
          matchingBranch: true,
        },
      ],
      providerVersionBranch: "master",
=======
      pactBrokerUrl: 'https://test.pactflow.io/',
      consumerVersionTags: ['master', 'test', 'prod'],
      providerVersionTags: ['master'], // in real code, this would be dynamically set by process.env.GIT_BRANCH
>>>>>>> d97186b5
      enablePending: true,
      pactBrokerUsername:
        process.env.PACT_BROKER_USERNAME || 'dXfltyFMgNOFZAxr8io9wJ37iUpY42M',
      pactBrokerPassword:
        process.env.PACT_BROKER_PASSWORD || 'O5AIZWxelWbLvqMd8PkAVycBJh2Psyg1',
      publishVerificationResult: true,
      // Your version numbers need to be unique for every different version of your provider
      // see https://docs.pact.io/getting_started/versioning_in_the_pact_broker/ for details.
      // If you use git tags, then you can use absolute-version as we do here.
      providerVersion: versionFromGitTag(),
    };
  }
}<|MERGE_RESOLUTION|>--- conflicted
+++ resolved
@@ -1,14 +1,7 @@
-<<<<<<< HEAD
-import { Injectable } from "@nestjs/common"
-import { PactProviderOptionsFactory, PactProviderOptions } from "nestjs-pact"
-import { versionFromGitTag } from "absolute-version"
-import { AppRepository } from "../../src/app.repository"
-=======
 import { Injectable } from '@nestjs/common';
 import { PactProviderOptionsFactory, PactProviderOptions } from 'nestjs-pact';
 import { versionFromGitTag } from '@pact-foundation/absolute-version';
 import { AppRepository } from '../../src/app.repository';
->>>>>>> d97186b5
 
 @Injectable()
 export class PactProviderConfigOptionsService
@@ -58,19 +51,9 @@
       },
 
       // Fetch pacts from broker
-<<<<<<< HEAD
-      pactBrokerUrl: "https://test.pactflow.io/",
-      consumerVersionSelectors: [
-        {
-          matchingBranch: true,
-        },
-      ],
-      providerVersionBranch: "master",
-=======
       pactBrokerUrl: 'https://test.pactflow.io/',
       consumerVersionTags: ['master', 'test', 'prod'],
       providerVersionTags: ['master'], // in real code, this would be dynamically set by process.env.GIT_BRANCH
->>>>>>> d97186b5
       enablePending: true,
       pactBrokerUsername:
         process.env.PACT_BROKER_USERNAME || 'dXfltyFMgNOFZAxr8io9wJ37iUpY42M',
