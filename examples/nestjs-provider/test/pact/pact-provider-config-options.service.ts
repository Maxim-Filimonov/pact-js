--- conflicted
+++ resolved
@@ -51,15 +51,9 @@
       },
 
       // Fetch pacts from broker
-<<<<<<< HEAD
       pactBrokerUrl: 'https://test.pact.dius.com.au/',
-      consumerVersionTags: ['prod'],
-      providerVersionTags: ['prod'],
-=======
-      pactBrokerUrl: "https://test.pact.dius.com.au/",
-      consumerVersionTags: ["master", "test", "prod"],
-      providerVersionTags: ["master"], // in real code, this would be dynamically set by process.env.GIT_BRANCH
->>>>>>> 72f2a26f
+      consumerVersionTags: ['master', 'test', 'prod'],
+      providerVersionTags: ['master'], // in real code, this would be dynamically set by process.env.GIT_BRANCH
       enablePending: true,
       pactBrokerUsername: 'dXfltyFMgNOFZAxr8io9wJ37iUpY42M',
       pactBrokerPassword: 'O5AIZWxelWbLvqMd8PkAVycBJh2Psyg1',
