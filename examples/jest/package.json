{
  "name": "pact-example-jest",
  "version": "1.0.0",
  "description": "Jest Pact example",
  "main": "index.js",
  "scripts": {
<<<<<<< HEAD
    "test": "jest __tests__/ --runInBand --testTimeout=300000",
    "publish:pact": "node ./publish.js"
=======
    "test": "jest __tests__/ --runInBand",
    "pact:publish": "pact-broker publish pact/pacts --consumer-app-version=\"$(npx @pact-foundation/absolute-version)\" --auto-detect-version-properties --broker-base-url=https://test.pact.dius.com.au"
>>>>>>> 72f2a26f
  },
  "license": "MIT",
  "jest": {
    "testEnvironment": "node"
  },
  "devDependencies": {
    "@pact-foundation/absolute-version": "0.0.4",
    "@pact-foundation/pact": "^9.16.0",
    "axios": "^0.21.1",
<<<<<<< HEAD
    "jest": "^27.1.0",
=======
    "jest": "^26.6.3",
>>>>>>> 72f2a26f
    "jest-pact": "^0.9.1"
  }
}<|MERGE_RESOLUTION|>--- conflicted
+++ resolved
@@ -4,13 +4,8 @@
   "description": "Jest Pact example",
   "main": "index.js",
   "scripts": {
-<<<<<<< HEAD
-    "test": "jest __tests__/ --runInBand --testTimeout=300000",
-    "publish:pact": "node ./publish.js"
-=======
     "test": "jest __tests__/ --runInBand",
     "pact:publish": "pact-broker publish pact/pacts --consumer-app-version=\"$(npx @pact-foundation/absolute-version)\" --auto-detect-version-properties --broker-base-url=https://test.pact.dius.com.au"
->>>>>>> 72f2a26f
   },
   "license": "MIT",
   "jest": {
@@ -20,11 +15,7 @@
     "@pact-foundation/absolute-version": "0.0.4",
     "@pact-foundation/pact": "^9.16.0",
     "axios": "^0.21.1",
-<<<<<<< HEAD
     "jest": "^27.1.0",
-=======
-    "jest": "^26.6.3",
->>>>>>> 72f2a26f
     "jest-pact": "^0.9.1"
   }
 }