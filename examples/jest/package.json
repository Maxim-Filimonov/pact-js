--- conflicted
+++ resolved
@@ -5,25 +5,16 @@
   "main": "index.js",
   "scripts": {
     "test": "jest __tests__/ --runInBand",
-<<<<<<< HEAD
-    "pact:publish": "pact-broker publish pact/pacts --consumer-app-version=\"$(npx absolute-version)\" --auto-detect-version-properties --broker-base-url=https://test.pactflow.io"
-=======
     "test:publish": "pact-broker publish pact/pacts --consumer-app-version=\"$(npx @pact-foundation/absolute-version)\" --auto-detect-version-properties --broker-base-url=https://test.pactflow.io --broker-username dXfltyFMgNOFZAxr8io9wJ37iUpY42M --broker-password O5AIZWxelWbLvqMd8PkAVycBJh2Psyg1"
->>>>>>> d97186b5
   },
   "license": "MIT",
   "jest": {
     "testEnvironment": "node"
   },
   "devDependencies": {
-<<<<<<< HEAD
-    "absolute-version": "^1.0.0",
-    "@pact-foundation/pact": "^9.17.2",
-=======
     "@pact-foundation/absolute-version": "0.0.4",
     "@pact-foundation/pact": "10.0.0-beta.60",
     "@pact-foundation/pact-core": "^13.6.1",
->>>>>>> d97186b5
     "axios": "^0.21.1",
     "jest": "^27.1.0",
     "jest-pact": "^0.9.1"
