--- conflicted
+++ resolved
@@ -8,11 +8,7 @@
     "clean": "rimraf pacts",
     "test": "npm run clean && npm run test:consumer && npm run test:publish && npm run test:provider",
     "test:consumer": "nyc --reporter=text-summary mocha src/consumer.spec.ts",
-<<<<<<< HEAD
-    "pact:publish": "pact-broker publish ./pacts --consumer-app-version=\"$(npx absolute-version)\" --auto-detect-version-properties --broker-base-url=https://test.pactflow.io",
-=======
     "test:publish": "pact-broker publish ./pacts --consumer-app-version=\"$(npx @pact-foundation/absolute-version)\" --auto-detect-version-properties --broker-base-url=https://test.pactflow.io --broker-username dXfltyFMgNOFZAxr8io9wJ37iUpY42M --broker-password O5AIZWxelWbLvqMd8PkAVycBJh2Psyg1",
->>>>>>> d97186b5
     "test:provider": "nyc --reporter=text-summary mocha -t 30000 src/provider.spec.ts"
   },
   "keywords": [
@@ -23,14 +19,9 @@
   "author": "Matt Fellows <matt.fellows@onegeek.com.au>",
   "license": "MIT",
   "devDependencies": {
-<<<<<<< HEAD
-    "absolute-version": "^1.0.0",
-    "@pact-foundation/pact": "^9.17.2",
-=======
     "@pact-foundation/absolute-version": "0.0.4",
     "@pact-foundation/pact": "10.0.0-beta.60",
     "@pact-foundation/pact-core": "^13.6.0",
->>>>>>> d97186b5
     "@types/chai": "^4.2.0",
     "@types/chai-as-promised": "0.0.31",
     "@types/express-graphql": "0.8.0",
