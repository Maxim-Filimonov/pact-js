--- conflicted
+++ resolved
@@ -1,12 +1,6 @@
-<<<<<<< HEAD
-import { Verifier } from "@pact-foundation/pact"
-import { versionFromGitTag } from "absolute-version"
-import app from "./provider"
-=======
 import { Verifier } from '@pact-foundation/pact';
 import { versionFromGitTag } from '@pact-foundation/absolute-version';
 import app from './provider';
->>>>>>> d97186b5
 
 let server: any;
 
@@ -23,13 +17,6 @@
     const opts = {
       // Local pacts
       // pactUrls: [path.resolve(process.cwd(), "./pacts/graphqlconsumer-graphqlprovider.json")],
-<<<<<<< HEAD
-      pactBrokerPassword: "O5AIZWxelWbLvqMd8PkAVycBJh2Psyg1",
-      pactBrokerUrl: "https://test.pactflow.io/",
-      pactBrokerUsername: "dXfltyFMgNOFZAxr8io9wJ37iUpY42M",
-      provider: "GraphQLProvider",
-      providerBaseUrl: "http://localhost:4000/graphql",
-=======
       pactBrokerUrl: 'https://test.pactflow.io/',
       pactBrokerUsername:
         process.env.PACT_BROKER_USERNAME || 'dXfltyFMgNOFZAxr8io9wJ37iUpY42M',
@@ -37,7 +24,6 @@
         process.env.PACT_BROKER_PASSWORD || 'O5AIZWxelWbLvqMd8PkAVycBJh2Psyg1',
       provider: 'GraphQLProvider',
       providerBaseUrl: 'http://localhost:4000/graphql',
->>>>>>> d97186b5
       // Your version numbers need to be unique for every different version of your provider
       // see https://docs.pact.io/getting_started/versioning_in_the_pact_broker/ for details.
       // If you use git tags, then you can use absolute-version as we do here.
