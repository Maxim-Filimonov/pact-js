--- conflicted
+++ resolved
@@ -10,11 +10,7 @@
     headers: {
       foo: 'bar',
     },
-<<<<<<< HEAD
-    uri: "http://127.0.0.1:4000/graphql",
-=======
     uri: 'http://127.0.0.1:4000/graphql',
->>>>>>> d97186b5
   }),
 });
 
