{
  "name": "mochajs-pact-example",
  "version": "1.0.0",
  "description": "Mocha Pact example",
  "main": "index.js",
  "scripts": {
    "test": "rimraf pacts && mocha"
  },
  "license": "MIT",
  "devDependencies": {
    "@pact-foundation/pact": "^9.16.0",
<<<<<<< HEAD
    "axios": "^0.21.1",
=======
    "axios": "^0.21.2",
>>>>>>> 72f2a26f
    "chai": "^3.5.0",
    "mocha": "^8.2.1",
    "rimraf": "^2.6.2"
  }
}<|MERGE_RESOLUTION|>--- conflicted
+++ resolved
@@ -9,11 +9,7 @@
   "license": "MIT",
   "devDependencies": {
     "@pact-foundation/pact": "^9.16.0",
-<<<<<<< HEAD
-    "axios": "^0.21.1",
-=======
     "axios": "^0.21.2",
->>>>>>> 72f2a26f
     "chai": "^3.5.0",
     "mocha": "^8.2.1",
     "rimraf": "^2.6.2"
