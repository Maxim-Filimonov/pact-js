'use strict';

<<<<<<< HEAD
const expect = require("chai").expect
const { pactWith } = require("mocha-pact")
const { getMeDogs, getMeDog } = require("../index")

const port = 8992

pactWith(
  {
    port,
    consumer: "MyConsumer",
    provider: "MyProvider",
  },
  provider => {
    let url = "http://127.0.0.1"

    const EXPECTED_BODY = [
      {
        dog: 1,
      },
      {
        dog: 2,
      },
    ]

    describe("get /dogs", () => {
      before(done => {
        const interaction = {
          state: "i have a list of dogs",
          uponReceiving: "a request for all dogs",
          withRequest: {
            method: "GET",
            path: "/dogs",
            headers: {
              Accept: "application/json",
            },
          },
          willRespondWith: {
            status: 200,
            headers: {
              "Content-Type": "application/json",
            },
            body: EXPECTED_BODY,
          },
        }
        provider.addInteraction(interaction).then(() => {
          done()
        })
      })

      it("returns the correct response", done => {
        const urlAndPort = {
          url: url,
          port: port,
        }
        getMeDogs(urlAndPort).then(response => {
          expect(response.data).to.eql(EXPECTED_BODY)
          done()
        }, done)
      })
    })

    describe("get /dog/1", () => {
      before(done => {
        const interaction = {
          state: "i have a list of dogs",
          uponReceiving: "a request for a single dog",
          withRequest: {
            method: "GET",
            path: "/dogs/1",
            headers: {
              Accept: "application/json",
            },
          },
          willRespondWith: {
            status: 200,
            headers: {
              "Content-Type": "application/json",
            },
            body: EXPECTED_BODY,
          },
        }
        provider.addInteraction(interaction).then(() => {
          done()
        })
      })

      it("returns the correct response", done => {
        const urlAndPort = {
          url: url,
          port: port,
        }
        getMeDog(urlAndPort).then(response => {
          expect(response.data).to.eql(EXPECTED_BODY)
          done()
        }, done)
      })
    })
  }
)
=======
const expect = require('chai').expect;
const path = require('path');
const { Pact } = require('@pact-foundation/pact');
const { getMeDogs, getMeDog } = require('../index');

describe('The Dog API', () => {
  let url = 'http://127.0.0.1';
  const port = 8992;

  const provider = new Pact({
    port: port,
    log: path.resolve(process.cwd(), 'logs', 'mockserver-integration.log'),
    dir: path.resolve(process.cwd(), 'pacts'),
    spec: 2,
    consumer: 'MyConsumer',
    provider: 'MyProvider',
    pactfileWriteMode: 'merge',
  });

  const EXPECTED_BODY = [
    {
      dog: 1,
    },
    {
      dog: 2,
    },
  ];

  // Setup the provider
  before(() => provider.setup());

  // Write Pact when all tests done
  after(() => provider.finalize());

  // verify with Pact, and reset expectations
  afterEach(() => provider.verify());

  describe('get /dogs', () => {
    before((done) => {
      const interaction = {
        state: 'i have a list of dogs',
        uponReceiving: 'a request for all dogs',
        withRequest: {
          method: 'GET',
          path: '/dogs',
          headers: {
            Accept: 'application/json',
          },
        },
        willRespondWith: {
          status: 200,
          headers: {
            'Content-Type': 'application/json',
          },
          body: EXPECTED_BODY,
        },
      };
      provider.addInteraction(interaction).then(() => {
        done();
      });
    });

    it('returns the correct response', (done) => {
      const urlAndPort = {
        url: url,
        port: port,
      };
      getMeDogs(urlAndPort).then((response) => {
        expect(response.data).to.eql(EXPECTED_BODY);
        done();
      }, done);
    });
  });

  describe('get /dog/1', () => {
    before((done) => {
      const interaction = {
        state: 'i have a list of dogs',
        uponReceiving: 'a request for a single dog',
        withRequest: {
          method: 'GET',
          path: '/dogs/1',
          headers: {
            Accept: 'application/json',
          },
        },
        willRespondWith: {
          status: 200,
          headers: {
            'Content-Type': 'application/json',
          },
          body: EXPECTED_BODY,
        },
      };
      provider.addInteraction(interaction).then(() => {
        done();
      });
    });

    it('returns the correct response', (done) => {
      const urlAndPort = {
        url: url,
        port: port,
      };
      getMeDog(urlAndPort).then((response) => {
        expect(response.data).to.eql(EXPECTED_BODY);
        done();
      }, done);
    });
  });
});
>>>>>>> d97186b5
<|MERGE_RESOLUTION|>--- conflicted
+++ resolved
@@ -1,106 +1,5 @@
 'use strict';
 
-<<<<<<< HEAD
-const expect = require("chai").expect
-const { pactWith } = require("mocha-pact")
-const { getMeDogs, getMeDog } = require("../index")
-
-const port = 8992
-
-pactWith(
-  {
-    port,
-    consumer: "MyConsumer",
-    provider: "MyProvider",
-  },
-  provider => {
-    let url = "http://127.0.0.1"
-
-    const EXPECTED_BODY = [
-      {
-        dog: 1,
-      },
-      {
-        dog: 2,
-      },
-    ]
-
-    describe("get /dogs", () => {
-      before(done => {
-        const interaction = {
-          state: "i have a list of dogs",
-          uponReceiving: "a request for all dogs",
-          withRequest: {
-            method: "GET",
-            path: "/dogs",
-            headers: {
-              Accept: "application/json",
-            },
-          },
-          willRespondWith: {
-            status: 200,
-            headers: {
-              "Content-Type": "application/json",
-            },
-            body: EXPECTED_BODY,
-          },
-        }
-        provider.addInteraction(interaction).then(() => {
-          done()
-        })
-      })
-
-      it("returns the correct response", done => {
-        const urlAndPort = {
-          url: url,
-          port: port,
-        }
-        getMeDogs(urlAndPort).then(response => {
-          expect(response.data).to.eql(EXPECTED_BODY)
-          done()
-        }, done)
-      })
-    })
-
-    describe("get /dog/1", () => {
-      before(done => {
-        const interaction = {
-          state: "i have a list of dogs",
-          uponReceiving: "a request for a single dog",
-          withRequest: {
-            method: "GET",
-            path: "/dogs/1",
-            headers: {
-              Accept: "application/json",
-            },
-          },
-          willRespondWith: {
-            status: 200,
-            headers: {
-              "Content-Type": "application/json",
-            },
-            body: EXPECTED_BODY,
-          },
-        }
-        provider.addInteraction(interaction).then(() => {
-          done()
-        })
-      })
-
-      it("returns the correct response", done => {
-        const urlAndPort = {
-          url: url,
-          port: port,
-        }
-        getMeDog(urlAndPort).then(response => {
-          expect(response.data).to.eql(EXPECTED_BODY)
-          done()
-        }, done)
-      })
-    })
-  }
-)
-=======
 const expect = require('chai').expect;
 const path = require('path');
 const { Pact } = require('@pact-foundation/pact');
@@ -211,5 +110,4 @@
       }, done);
     });
   });
-});
->>>>>>> d97186b5
+});