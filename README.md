--- conflicted
+++ resolved
@@ -1,4 +1,4 @@
-<span align="center">
+****<span align="center">
 
 ![logo](https://user-images.githubusercontent.com/53900/121775784-0191d200-cbcd-11eb-83dd-adc001b94519.png)
 
@@ -26,114 +26,9 @@
 </p>
 <br />
 
-<<<<<<< HEAD
-<!-- TOC -->
-
-- [Pact JS](#pact-js)
-  - [Installation](#installation)
-    - [Do Not Track](#do-not-track)
-  - [Which Library/Package should I use?](#which-librarypackage-should-i-use)
-  - [Using Pact JS](#using-pact-js)
-  - [HTTP API Testing](#http-api-testing)
-    - [Consumer Side Testing](#consumer-side-testing)
-      - [API](#api)
-      - [Constructor](#constructor)
-      - [Example](#example)
-    - [Provider API Testing](#provider-api-testing)
-      - [Verification Options](#verification-options)
-      - [API with Provider States](#api-with-provider-states)
-      - [Before and After Hooks](#before-and-after-hooks)
-      - [Pending Pacts](#pending-pacts)
-      - [WIP Pacts](#wip-pacts)
-      - [Verifying multiple contracts with the same tag (e.g. for Mobile use cases)](#verifying-multiple-contracts-with-the-same-tag-eg-for-mobile-use-cases)
-      - [Modify Requests Prior to Verification (Request Filters)](#modify-requests-prior-to-verification-request-filters)
-      - [Lifecycle of a provider verification](#lifecycle-of-a-provider-verification)
-    - [Publishing Pacts to a Broker](#publishing-pacts-to-a-broker)
-      - [Publish in npm scripts](#publish-in-npm-scripts)
-      - [Publish in a custom script](#publish-in-a-custom-script)
-      - [Pact publishing options](#pact-publishing-options)
-      - [Publishing Verification Results to a Pact Broker](#publishing-verification-results-to-a-pact-broker)
-  - [Asynchronous API Testing](#asynchronous-api-testing)
-    - [Consumer](#consumer)
-    - [Provider (Producer)](#provider-producer)
-    - [Pact Broker Integration](#pact-broker-integration)
-  - [Matching](#matching)
-    - [Match common formats](#match-common-formats)
-    - [Match based on type](#match-based-on-type)
-    - [Match based on arrays](#match-based-on-arrays)
-    - [Match by regular expression](#match-by-regular-expression)
-  - [GraphQL API](#graphql-api)
-  - [Tutorial (60 minutes)](#tutorial-60-minutes)
-  - [Examples](#examples)
-    - [HTTP APIs](#http-apis)
-    - [Asynchronous APIs](#asynchronous-apis)
-  - [Using Pact in non-Node environments such as Karma](#using-pact-in-non-node-environments-such-as-karma)
-  - [Pact JS V3](#pact-js-v3)
-    - [Using the V3 matching rules](#using-the-v3-matching-rules)
-    - [Using Pact with XML](#using-pact-with-xml)
-    - [Verifying providers with VerifierV3](#verifying-providers-with-verifierv3)
-      - [Request Filters](#request-filters)
-      - [Provider state callbacks](#provider-state-callbacks)
-    - [Debugging issues with Pact-JS V3](#debugging-issues-with-pact-js-v3)
-    - [Debugging](#debugging)
-  - [Troubleshooting / FAQs](#troubleshooting--faqs)
-    - [Actual interactions do not match expected interactions for mock MockService.](#actual-interactions-do-not-match-expected-interactions-for-mock-mockservice)
-    - [Corporate Proxies / Firewalls](#corporate-proxies--firewalls)
-    - [Alpine + Docker](#alpine--docker)
-    - [Parallel tests](#parallel-tests)
-    - [Splitting tests across multiple files](#splitting-tests-across-multiple-files)
-    - [Test fails when it should pass](#test-fails-when-it-should-pass)
-    - [Test intermittent failures](#test-intermittent-failures)
-    - [Re-run specific verification failures](#re-run-specific-verification-failures)
-    - [Timeout](#timeout)
-    - [Usage with Jest](#usage-with-jest)
-    - [Usage with Angular](#usage-with-angular)
-  - [Contributing](#contributing)
-  - [Contact](#contact)
-
-<!-- /TOC -->
-
-## Installation
-
-NPM
-```sh
-npm install --save-dev @pact-foundation/pact@latest
-```
-
-Yarn
-
-```sh
-yarn add --dev @pact-foundation/pact@latest
-```
-
-- Ensure you install the package as `devDependencies` by using [`--save-dev`][npm-devdep]/[`--dev`][yarn-devdep] ;
-- Make sure the `ignore-scripts` option is disabled, pact uses npm scripts to download further dependencies.
-
-### Do Not Track
-
-In order to get better statistics as to who is using Pact, we have an anonymous tracking event that triggers when Pact installs for the first time. The only things we [track](https://github.com/pact-foundation/pact-node/blob/master/standalone/install.ts#L132-L143) are your type of OS, and the version information for the package being installed. No PII data is sent as part of this request. To respect your privacy, you can disable tracking by simply adding a 'do not track' flag within your package.json file or setting the environment variable `PACT_DO_NOT_TRACK=1`:
-
-```json
-{
-	"name": "some-project",
-	...
-	"config": {
-		"pact_do_not_track": true
-	},
-	...
-}
-```
-
-See the [Changelog] for versions and their history.
-
-## Which Library/Package should I use?
-
-TL;DR - you almost always want Pact JS.
-=======
 <table>
 <tr>
 <td>
->>>>>>> d97186b5
 
 **Pact** is the de-facto API contract testing tool. Replace expensive and brittle end-to-end integration tests with fast, reliable and easy to debug unit tests.
 
@@ -165,150 +60,12 @@
 </tr>
 </table>
 
-<<<<<<< HEAD
-```javascript
-const { Pact } = require("@pact-foundation/pact")
-```
-
-The `Pact` class provides the following high-level APIs, they are listed in the order in which they typically get called in the lifecycle of testing a consumer:
-
-#### API
-
-| API                 | Options                       | Returns   | Description                                                                                                                                                                                                                                                  |
-| ------------------- | ----------------------------- | --------- | ------------------------------------------------------------------------------------------------------------------------------------------------------------------------------------------------------------------------------------------------------------ |
-| `new Pact(options)` | See constructor options below | `Object`  | Creates a Mock Server test double of your Provider API. If you need multiple Providers for a scenario, you can create as many as these as you need.                                                                                                          |
-| `setup()`           | n/a                           | `Promise` | Start the Mock Server and wait for it to be available. You would normally call this only once in a `beforeAll(...)` type clause                                                                                                                              |
-| `addInteraction()`  | `Object`                      | `Promise` | Register an expectation on the Mock Server, which must be called by your test case(s). You can add multiple interactions per server, and each test would normally contain one or more of these. These will be validated and written to a pact if successful. |
-| `verify()`          | n/a                           | `Promise` | Verifies that all interactions specified. This should be called once per test, to ensure your expectations were correct                                                                                                                                      |
-| `finalize()`        | n/a                           | `Promise` | Records the interactions registered to the Mock Server into the pact file and shuts it down. You would normally call this only once in an `afterAll(...)` type clause.                                                                                       |
-
-#### Constructor
-
-| Parameter           | Required? | Type    | Description                                                                                              |
-| ------------------- | --------- | ------- | -------------------------------------------------------------------------------------------------------- |
-| `consumer`          | yes       | string  | The name of the consumer                                                                                 |
-| `provider`          | yes       | string  | The name of the provider                                                                                 |
-| `port`              | no        | number  | The port to run the mock service on, defaults to 1234                                                    |
-| `host`              | no        | string  | The host to run the mock service, defaults to 127.0.0.1                                                  |
-| `ssl`               | no        | boolean | SSL flag to identify the protocol to be used (default false, HTTP)                                       |
-| `sslcert`           | no        | string  | Path to SSL certificate to serve on the mock service                                                     |
-| `sslkey`            | no        | string  | Path to SSL key to serve on the mock service                                                             |
-| `dir`               | no        | string  | Directory to output pact files                                                                           |
-| `log`               | no        | string  | File to log to                                                                                           |
-| `logLevel`          | no        | string  | Log level: one of 'trace', 'debug', 'info', 'error', 'fatal' or 'warn'                                   |
-| `spec`              | no        | number  | Pact specification version (defaults to 2)                                                               |
-| `cors`              | no        | boolean | Allow CORS OPTION requests to be accepted, defaults to false                                             |
-| `pactfileWriteMode` | no        | string  | Control how the Pact files are written. Choices: 'overwrite' 'update' or 'none'. Defaults to 'overwrite' |
-| `timeout`           | no        | number  | The time to wait for the mock server to start up in milliseconds. Defaults to 30 seconds (30000)         |
-
-#### Example
-
-The first step is to create a test for your API Consumer. The example below uses [Mocha](https://mochajs.org), and demonstrates the basic approach:
-
-1.  Create the Pact object
-1.  Start the Mock Provider that will stand in for your actual Provider
-1.  Add the interactions you expect your consumer code to make when executing the tests
-1.  Write your tests - the important thing here is that you test the outbound _collaborating_ function which calls the Provider, and not just issue raw http requests to the Provider. This ensures you are testing your actual running code, just like you would in any other unit test, and that the tests will always remain up to date with what your consumer is doing.
-1.  Validate the expected interactions were made between your consumer and the Mock Service
-1.  Generate the pact(s)
-
-Check out the `examples` folder for examples with Mocha and Jest. The example below is taken from the [integration spec](https://github.com/pact-foundation/pact-js/blob/master/src/pact.integration.spec.ts).
-
-```javascript
-const path = require("path")
-const chai = require("chai")
-const { Pact } = require("@pact-foundation/pact")
-const chaiAsPromised = require("chai-as-promised")
-const expect = chai.expect
-
-chai.use(chaiAsPromised)
-
-describe("Pact", () => {
-  // (1) Create the Pact object to represent your provider
-  const provider = new Pact({
-    consumer: "TodoApp",
-    provider: "TodoService",
-    port: 1234,
-    log: path.resolve(process.cwd(), "logs", "pact.log"),
-    dir: path.resolve(process.cwd(), "pacts"),
-    logLevel: "INFO",
-  })
-
-  // this is the response you expect from your Provider
-  const EXPECTED_BODY = [
-    {
-      id: 1,
-      name: "Project 1",
-      due: "2016-02-11T09:46:56.023Z",
-      tasks: [
-        { id: 1, name: "Do the laundry", done: true },
-        { id: 2, name: "Do the dishes", done: false },
-        { id: 3, name: "Do the backyard", done: false },
-        { id: 4, name: "Do nothing", done: false },
-      ],
-    },
-  ]
-
-  const todoApp = new TodoApp()
-
-  context("when there are a list of projects", () => {
-    describe("and there is a valid user session", () => {
-      before(() =>
-        provider
-          // (2) Start the mock server
-          .setup()
-          // (3) add interactions to the Mock Server, as many as required
-          .then(() =>
-            provider.addInteraction({
-              // The 'state' field specifies a "Provider State"
-              state: "i have a list of projects",
-              uponReceiving: "a request for projects",
-              withRequest: {
-                method: "GET",
-                path: "/projects",
-                headers: { Accept: "application/json" },
-              },
-              willRespondWith: {
-                status: 200,
-                headers: { "Content-Type": "application/json" },
-                body: EXPECTED_BODY,
-              },
-            })
-          )
-      )
-    })
-
-    // (4) write your test(s)
-    it("generates a list of TODOs for the main screen", async () => {
-      const projects = await todoApp.getProjects() // <- this method would make the remote http call
-      expect(projects).to.be.a("array")
-      expect(projects).to.have.deep.property("projects[0].id", 1)
-    })
-
-    // (5) validate the interactions you've registered and expected occurred
-    // this will throw an error if it fails telling you what went wrong
-    // This should be performed once per interaction test
-    afterEach(() => provider.verify())
-  })
-
-  // (6) write the pact file for this consumer-provider pair,
-  // and shutdown the associated mock server.
-  // You should do this only _once_ per Provider you are testing,
-  // and after _all_ tests have run for that suite
-  after(() => provider.finalize())
-})
-```
-=======
 ![----------](https://raw.githubusercontent.com/pactumjs/pactum/master/assets/rainbow.png)
 
 ## Documentation
->>>>>>> d97186b5
 
 This readme offers an basic introduction to the library. The full documentation for Pact JS and the rest of the framework is available at https://docs.pact.io/.
 
-<<<<<<< HEAD
-Once you have created Pacts for your Consumer, you need to validate those Pacts against your Provider. The Verifier object provides the following API for you to do so:
-=======
 - [Installation](#installation)
 - [Consumer Testing](/docs/consumer.md)
   - [Matching](/docs/matching.md)
@@ -321,153 +78,28 @@
 - [Troubleshooting](/docs/troubleshooting.md)
 
 ### Tutorial (60 minutes)
->>>>>>> d97186b5
 
 Learn the key Pact JS features in 60 minutes: https://github.com/pact-foundation/pact-workshop-js
 
-<<<<<<< HEAD
-1.  Start your local Provider service.
-1.  Optionally, instrument your API with ability to configure [provider states](https://github.com/pact-foundation/pact-provider-verifier/)
-1.  Then run the Provider side verification step
-
-```js
-const { Verifier } = require('@pact-foundation/pact');
-let opts = {
-  ...
-};
-
-new Verifier(opts).verifyProvider().then(function () {
-	// do something
-});
-```
-
-#### Verification Options
-
-| Parameter                   | Required? | Type                           | Description                                                                                                                                                                                        |
-| --------------------------- | --------- | ------------------------------ | -------------------------------------------------------------------------------------------------------------------------------------------------------------------------------------------------- | 
-| `providerBaseUrl`           | true      | string                         | Running API provider host endpoint.                                                                                                                                                                |
-| `pactBrokerUrl`             | false     | string                         | Base URL of the Pact Broker from which to retrieve the pacts. Required if `pactUrls` not given.                                                                                                    |
-| `provider`                  | false     | string                         | Name of the provider if fetching from a Broker                                                                                                                                                     |
-| `consumerVersionSelectors`  | false     | ConsumerVersionSelector\|array | Using [Selectors](https://docs.pact.io/pact_broker/advanced_topics/consumer_version_selectors/) is a way we specify which pacticipants and versions we want to use when configuring verifications. |
-| `consumerVersionTags`       | false     | string\|array                  | Retrieve the latest pacts with given tag(s)                                                                                                                                                        |
-| `providerVersionTags`       | false     | string\|array                  | Tag(s) to apply to the provider application                                                                                                                                                        |
-| `includeWipPactsSince`      | false     | string                         | Includes pact marked as WIP since this date. String in the format %Y-%m-%d or %Y-%m-%dT%H:%M:%S.000%:z                                                                                             |
-| `pactUrls`                  | false     | array                          | Array of local pact file paths or HTTP-based URLs. Required if _not_ using a Pact Broker.                                                                                                          |
-| `providerStatesSetupUrl`    | false     | string                         | Deprecated (use URL to send PUT requests to setup a given provider state                                                                                                                           |
-| `stateHandlers`             | false     | object                         | Map of "state" to a function that sets up a given provider state. See docs below for more information                                                                                              |
-| `requestFilter`             | false     | function                       | Function that may be used to alter the incoming request or outgoing response from the verification process. See below for use.                                                                     |
-| `beforeEach`                | false     | function                       | Function to execute prior to each interaction being validated                                                                                                                                      |
-| `afterEach`                 | false     | function                       | Function to execute after each interaction has been validated                                                                                                                                      |
-| `pactBrokerUsername`        | false     | string                         | Username for Pact Broker basic authentication                                                                                                                                                      |
-| `pactBrokerPassword`        | false     | string                         | Password for Pact Broker basic authentication                                                                                                                                                      |
-| `pactBrokerToken`           | false     | string                         | Bearer token for Pact Broker authentication                                                                                                                                                        |
-| `publishVerificationResult` | false     | boolean                        | Publish verification result to Broker (_NOTE_: you should only enable this during CI builds)                                                                                                       |
-| `customProviderHeaders`     | false     | array                          | Header(s) to add to provider state set up and pact verification                                                                                                                                    |     | `requests`. eg 'Authorization: Basic cGFjdDpwYWN0'. |
-| `providerVersion`           | false     | string                         | Provider version, required to publish verification result to Broker. Optional otherwise.                                                                                                           |
-| `enablePending`             | false     | boolean                        | Enable the [pending pacts](https://docs.pact.io/pending) feature.                                                                                                                                  |
-| `timeout`                   | false     | number                         | The duration in ms we should wait to confirm verification process was successful. Defaults to 30000.                                                                                               |
-| `format`                    | false     | string                         | What format the verification results are printed in. Options are `json`, `xml`, `progress` and `RspecJunitFormatter` (which is a synonym for `xml`)                                                |
-| `verbose`                   | false     | boolean                        | Enables verbose output for underlying pact binary.                                                                                                                                                 |
-
-To dynamically retrieve pacts from a Pact Broker for a provider, provide the broker URL, the name of the provider, and the consumer version tags that you want to verify:
-
-```js
-let opts = {
-  pactBroker: "http://my-broker",
-  provider: "Animal Profile Service",
-  consumerVersionTags: ["master", "test", "prod"],
-}
-```
-
-To verify a pact at a specific URL (eg. when running a pact verification triggered by a 'contract content changed' webhook, or when verifying a pact from your local machine, or a network location that's not the Pact Broker, set just the `pactUrls`, eg:
-
-```js
-let opts = {
-  pactUrls: [process.env.PACT_URL],
-}
-```
-
-To publish the verification results back to the Pact Broker, you need to enable the 'publish' flag, set the provider version and optional provider version tags:
-
-```js
-let opts = {
-  publishVerificationResult: true, //generally you'd do something like `process.env.CI === 'true'`
-  providerVersion: "version", //recommended to be the git sha
-  providerVersionTags: ["tag"], //optional, recommended to be the git branch
-}
-```
-
-If your broker has a self signed certificate, set the environment variable `SSL_CERT_FILE` (or `SSL_CERT_DIR`) pointing to a copy of your certificate.
-
-Read more about [Verifying Pacts](https://docs.pact.io/getting_started/verifying_pacts).
-=======
 ## Need Help
 
 - [Join](http://slack.pact.io) our community [slack workspace](http://pact-foundation.slack.com/).
 - Stack Overflow: https://stackoverflow.com/questions/tagged/pact
 - Say 👋 on Twitter: [@pact_up]
->>>>>>> d97186b5
 
 ## Installation
 
 ```shell
-npm i -S @pact-foundation/pact@
+npm i -S @pact-foundation/pact@latest
 
 # 🚀 now write some tests!
 ```
 
-<<<<<<< HEAD
-As you can see, for each state ("Has no animals", ...), we configure the local datastore differently. If this option is not configured, the `Verifier` will ignore the provider states defined in the pact and log a warning.
-
-Read more about [Provider States](https://docs.pact.io/getting_started/provider_states).
-
-#### Before and After Hooks
-
-Sometimes, it's useful to be able to do things before or after a test has run, such as reset a database, log a metric etc. A `beforeEach` hook runs on each verification before any other part of the Pact test lifecycle, and a `afterEach` hook runs as the last step before returning the verification result back to the test.
-
-You can add them to your verification options as follows:
-
-```js
-const opts = {
-  ...
-  beforeEach: () => {
-    console.log('I run before everything else')
-  },
-
-  afterEach: () => {
-    console.log('I run after everything else has finished')
-  }
-}
-```
-
-If the hook errors, the test will fail. See the lifecycle of an interaction below.
-
-#### Pending Pacts
-
-_NOTE_: This feature is available on [Pactflow] by default, and requires [configuration](https://docs.pact.io/pact_broker/advanced_topics/wip_pacts) if using a self-hosted broker.
-
-Pending pacts is a feature that allows consumers to publish new contracts or changes to existing contracts without breaking Provider's builds. It does so by flagging the contract as "unverified" in the Pact Broker the first time a contract is published. A Provider can then enable a behaviour (via `enablePending: true`) that will still perform a verification (and thus share the results back to the broker) but _not_ fail the verification step itself.
-
-This enables safe introduction of new contracts into the system, without breaking Provider builds, whilst still providing feedback to Consumers as per before.
-
-See the [docs](https://docs.pact.io/pending) and this [article](https://docs.pact.io/blog/2020/02/24/how-weve-fixed-the-biggest-problem-with-the-pact-workflow) for more background.
-
-#### WIP Pacts
-
-_NOTE_: This feature is available on [Pactflow] by default, and requires [configuration](https://docs.pact.io/pact_broker/advanced_topics/wip_pacts) if using a self-hosted broker.
-
-WIP Pacts builds upon pending pacts, enabling provider tests to pull in _any_ contracts applicable to the provider regardless of the `tag` it was given. This is useful, because often times consumers won't follow the exact same tagging convention and so their workflow would be interrupted. This feature enables any pacts determined to be "work in progress" to be verified by the Provider, without causing a build failure. You can enable this behaviour by specifying a valid timestamp for `includeWipPactsSince`. This sets the start window for which new WIP pacts will be pulled down for verification, regardless of the tag.
-
-See the [docs](https://docs.pact.io/wip) and this [article](https://docs.pact.io/blog/2020/02/24/introducing-wip-pacts) for more background.
-
-#### Verifying multiple contracts with the same tag (e.g. for Mobile use cases)
-
-Tags may be used to indicate a particular version of an application has been deployed to an environment - e.g. `prod`, and are critical in configuring can-i-deploy checks for CI/CD pipelines. In the majority of cases, only one version of an application is deployed to an environment at a time. For example, an API and a Website are usually deployed in replacement of an existing system, and any transition period is quite short lived.
-=======
+Looking for the previous [stable 9.x.x release](https://github.com/pact-foundation/pact-js/tree/9.x.x)? 
+
 *NOTE: Make sure the `ignore-scripts` option is disabled, pact uses npm scripts to compile native dependencies and won't function without it.*
 
 ### Do Not Track
->>>>>>> d97186b5
 
 In order to get better statistics as to who is using Pact, we have an anonymous tracking event that triggers when Pact installs for the first time. The only things we [track](https://docs.pact.io/metrics) are your type of OS, and the version information for the package being installed. No PII data is sent as part of this request. You can disable tracking by setting the environment variable `PACT_DO_NOT_TRACK=1`:
 
@@ -490,56 +122,12 @@
 ```js
 import { PactV3, MatchersV3 } from '@pact-foundation/pact';
 
-<<<<<<< HEAD
-`BeforeEach` -> `State Handler` -> `Request Filter (request phase)` -> `Execute Provider Test` -> `Request Filter (response phase)` -> `AfterEach`
-
-If any of the middleware or hooks fail, the tests will also fail.
-
-### Publishing Pacts to a Broker
-
-Sharing is caring - to simplify sharing Pacts between Consumers and Providers, we have created the [Pact Broker](https://pactflow.io).
-
-The Broker:
-
-- versions your contracts
-- tells you which versions of your applications can be deployed safely together
-- allows you to deploy your services independently
-- provides API documentation of your applications that is guaranteed to be up-to date
-- visualises the relationships between your services
-- integrates with other systems, such as Slack or your CI server, via webhooks
-- ...and much much [more](https://docs.pact.io/getting_started/sharing_pacts).
-
-[Host your own](https://github.com/pact-foundation/pact_broker), or signup for a free hosted [Pact Broker](https://pactflow.io).
-
-#### Publish in npm scripts
-
-The easiest way to publish pacts to the broker is via an npm script in your package.json:
-
-```
-
-   "pact:publish": "pact-broker publish <YOUR_PACT_FILES_OR_DIR> --consumer-app-version=\"$(npx absolute-version)\" --auto-detect-version-properties --broker-base-url=https://your-broker-url.example.com"
-```
-
-For a full list of the options, see the [CLI usage instructions](https://github.com/pact-foundation/pact-ruby-standalone/releases).
-All CLI binaries are available in npm scripts when using pact-js.
-
-If you want to pass your username and password to the broker without including
-them in scripts, you can provide it via the environment variables
-`PACT_BROKER_USERNAME` and `PACT_BROKER_PASSWORD`. If your broker supports an
-access token instead of a password, use the environment variable
-`PACT_BROKER_TOKEN`.
-
-#### Publish in a custom script
-
-If you require finer control over your pact publication, you can programatically publish in a custom script:
-=======
 // Create a 'pact' between the two applications in the integration we are testing
 const provider = new PactV3({
   dir: path.resolve(process.cwd(), 'pacts'),
   consumer: 'MyConsumer',
   provider: 'MyProvider',
 });
->>>>>>> d97186b5
 
 // API Client that will fetch dogs from the Dog API
 // This is the target of our Pact test
@@ -553,508 +141,6 @@
   });
 };
 
-<<<<<<< HEAD
-new Publisher(opts)
-  .publishPacts()
-  .then(() => {
-    // ...
-  })
-```
-
-#### Pact publishing options
-
-| Parameter            | Required | Type             | Description                                                                                                                                                 |
-| -------------------- | :------: | ---------------- | ----------------------------------------------------------------------------------------------------------------------------------------------------------- |
-| `providerBaseUrl`    | `false`  | string           | Running API provider host endpoint.                                                                                                                         |
-| `pactFilesOrDirs`    |  `true`  | array of strings | Array of local Pact files or directories containing pact files. Path must be absolute. Required.                                                            |
-| `pactBroker`         |  `true`  | string           | The base URL of the Pact Broker. eg. https://test.pactflow.io. Required.                                                                               |
-| `pactBrokerToken`    | `false`  | string           | Bearer token for Pact Broker authentication. Optional. If using Pactflow, you likely need this option                                                       |
-| `pactBrokerUsername` | `false`  | string           | Username for Pact Broker basic authentication. Optional. If using Pactflow, you most likely need to use `pactBrokerToken`                                   |
-| `pactBrokerPassword` | `false`  | string           | Password for Pact Broker basic authentication. Optional. If using Pactflow, you most likely need to use `pactBrokerToken`                                   |
-| `consumerVersion`    |  `true`  | string           | The consumer application version; e.g. '1.0.0-cac389f'. ([See more info on versioning](https://docs.pact.io/getting_started/versioning_in_the_pact_broker)) |
-| `tags`               | `false`  | array of strings | Tag your pacts, often used with your branching, release or environment strategy e.g. ['prod', 'test']                                                       |
-
-If your broker has a self signed certificate, set the environment variable `SSL_CERT_FILE` (or `SSL_CERT_DIR`) pointing to a copy of your certificate.
-
-#### Publishing Verification Results to a Pact Broker
-
-If you're using a Pact Broker (e.g. a hosted one at https://pactflow.io), you can
-publish your verification results so that consumers can query if they are safe
-to release.
-
-It looks like this:
-
-![screenshot of verification result](https://cloud.githubusercontent.com/assets/53900/25884085/2066d98e-3593-11e7-82af-3b41a20af8e5.png)
-
-To publish the verification results back to the Pact Broker, you need to enable the 'publish' flag, set the provider version and optional provider version tags:
-
-```js
-let opts = {
-  publishVerificationResult: true, //recommended to only publish from CI by setting the value to `process.env.CI === 'true'`
-  providerVersion: "version", //recommended to be the git sha eg. process.env.MY_CI_COMMIT
-  providerVersionTags: ["tag"], //optional, recommended to be the git branch eg. process.env.MY_CI_BRANCH
-}
-```
-
-## Asynchronous API Testing
-
-_Since version `v6.0.0` or later_
-
-Modern distributed architectures are increasingly integrated in a decoupled, asynchronous fashion. Message queues such as ActiveMQ, RabbitMQ, SQS, Kafka and Kinesis are common, often integrated via small and frequent numbers of microservices (e.g. lambda.).
-
-Furthermore, the web has things like WebSockets which involve bidirectional messaging.
-
-Pact supports these use cases, by abstracting away the protocol and focussing on the messages passing between them.
-
-For further reading and introduction into this topic, see this [article](https://dius.com.au/2017/09/22/contract-testing-serverless-and-asynchronous-applications/)
-and our [asynchronous examples](#asynchronous-apis) for a more detailed overview of these concepts.
-
-### Consumer
-
-A Consumer is the system that will be reading a message from a queue or some other intermediary - like a DynamoDB table or S3 bucket -
-and be able to handle it.
-
-From a Pact testing point of view, Pact takes the place of the intermediary (MQ/broker etc.) and confirms whether or not the consumer is able to handle a request.
-
-The following test creates a contract for a Dog API handler:
-
-```js
-const path = require("path")
-const {
-  MessageConsumerPact,
-  synchronousBodyHandler,
-} = require("@pact-foundation/pact")
-
-// 1 Dog API Handler
-const dogApiHandler = function (dog) {
-  if (!dog.id && !dog.name && !dog.type) {
-    throw new Error("missing fields")
-  }
-
-  // do some other things to dog...
-  // e.g. dogRepository.save(dog)
-  return
-}
-
-// 2 Pact Message Consumer
-const messagePact = new MessageConsumerPact({
-  consumer: "MyJSMessageConsumer",
-  dir: path.resolve(process.cwd(), "pacts"),
-  pactfileWriteMode: "update",
-  provider: "MyJSMessageProvider",
-})
-
-describe("receive dog event", () => {
-  it("accepts a valid dog", () => {
-    // 3 Consumer expectations
-    return (
-      messagePact
-        .given("some state")
-        .expectsToReceive("a request for a dog")
-        .withContent({
-          id: like(1),
-          name: like("rover"),
-          type: term({ generate: "bulldog", matcher: "^(bulldog|sheepdog)$" }),
-        })
-        .withMetadata({
-          "content-type": "application/json",
-        })
-
-        // 4 Verify consumers' ability to handle messages
-        .verify(synchronousBodyHandler(dogApiHandler))
-    )
-  })
-})
-```
-
-**Explanation**:
-
-1.  The Dog API - a contrived API handler example. Expects a dog object and throws an `Error` if it can't handle it.
-    - In most applications, some form of transactionality exists and communication with a MQ/broker happens.
-    - It's important we separate out the protocol bits from the message handling bits, so that we can test that in isolation.
-1.  Creates the MessageConsumer class
-1.  Setup the expectations for the consumer - here we expect a `dog` object with three fields
-1.  Pact will send the message to your message handler. If the handler returns a successful promise, the message is saved, otherwise the test fails. There are a few key things to consider:
-    - The actual request body that Pact will send, will be contained within a [Message](https://github.com/pact-foundation/pact-js/tree/master/src/dsl/message.ts) object along with other context, so the body must be retrieved via `content` attribute.
-    - All handlers to be tested must be of the shape `(m: Message) => Promise<any>` - that is, they must accept a `Message` and return a `Promise`. This is how we get around all of the various protocols, and will often require a lightweight adapter function to convert it.
-    - In this case, we wrap the actual dogApiHandler with a convenience function `synchronousBodyHandler` provided by Pact, which Promisifies the handler and extracts the contents.
-
-### Provider (Producer)
-
-A Provider (Producer in messaging parlance) is the system that will be putting a message onto the queue.
-
-As per the Consumer case, Pact takes the position of the intermediary (MQ/broker) and checks to see whether or not the Provider sends a message that matches the Consumer's expectations.
-
-```js
-const path = require("path")
-const { MessageProviderPact } = require("@pact-foundation/pact")
-
-// 1 Messaging integration client
-const dogApiClient = {
-  createDog: () => {
-    return new Promise((resolve, reject) => {
-      resolve({
-        id: 1,
-        name: "fido",
-        type: "bulldog",
-      })
-    })
-  },
-}
-
-describe("Message provider tests", () => {
-  // 2 Pact setup
-  const p = new MessageProviderPact({
-    messageProviders: {
-      "a request for a dog": () => dogApiClient.createDog(),
-    },
-    provider: "MyJSMessageProvider",
-    providerVersion: "1.0.0",
-    pactUrls: [
-      path.resolve(
-        process.cwd(),
-        "pacts",
-        "myjsmessageconsumer-myjsmessageprovider.json"
-      ),
-    ],
-  })
-
-  // 3 Verify the interactions
-  describe("Dog API Client", () => {
-    it("sends some dogs", () => {
-      return p.verify()
-    })
-  })
-})
-```
-
-**Explanation**:
-
-1.  Our API client contains a single function `createDog` which is responsible for generating the message that will be sent to the consumer via some message queue
-1.  We configure Pact to stand-in for the queue. The most important bit here is the `messageProviders` block
-    - Similar to the Consumer tests, we map the various interactions that are going to be verified as denoted by their `description` field. In this case, `a request for a dog`, maps to the `createDog` handler. Notice how this matches the original Consumer test.
-1.  We can now run the verification process. Pact will read all of the interactions specified by its consumer, and invoke each function that is responsible for generating that message.
-
-### Pact Broker Integration
-
-As per HTTP APIs, you can [publish contracts and verification results to a Broker](#publishing-pacts-to-a-broker).
-
-## Matching
-
-Matching makes your tests more expressive making your tests less brittle.
-
-Rather than use hard-coded values which must then be present on the Provider side,
-you can use regular expressions and type matches on objects and arrays to validate the
-structure of your APIs.
-
-_NOTE: Make sure to start the mock service via the `Pact` declaration with the option `specification: 2` to get access to these features._
-
-### Match common formats
-
-Often times, you find yourself having to re-write regular expressions for common formats. We've created a number of them for you to save you the time:
-
-| method                      | description                                                                                                                 |
-| --------------------------- | --------------------------------------------------------------------------------------------------------------------------- |
-| `boolean`                   | Match a boolean value (using equality)                                                                                      |
-| `string`                    | Match a string value                                                                                                        |
-| `integer`                   | Will match all numbers that are integers (both ints and longs)                                                              |
-| `decimal`                   | Will match all real numbers (floating point and decimal)                                                                    |
-| `hexadecimal`               | Will match all hexadecimal encoded strings                                                                                  |
-| `iso8601Date`               | Will match string containing basic ISO8601 dates (e.g. 2016-01-01)                                                          |
-| `iso8601DateTime`           | Will match string containing ISO 8601 formatted dates (e.g. 2015-08-06T16:53:10+01:00)                                      |
-| `iso8601DateTimeWithMillis` | Will match string containing ISO 8601 formatted dates, enforcing millisecond precision (e.g. 2015-08-06T16:53:10.123+01:00) |
-| `rfc3339Timestamp`          | Will match a string containing an RFC3339 formatted timestapm (e.g. Mon, 31 Oct 2016 15:21:41 -0400)                        |
-| `iso8601Time`               | Will match string containing times (e.g. T22:44:30.652Z)                                                                    |
-| `ipv4Address`               | Will match string containing IP4 formatted address                                                                          |
-| `ipv6Address`               | Will match string containing IP6 formatted address                                                                          |
-| `uuid`                      | Will match strings containing UUIDs                                                                                         |
-| `email`                     | Will match strings containing Email address                                                                                 |
-
-### Match based on type
-
-```javascript
-const { like, string } = Matchers
-
-provider.addInteraction({
-  state: "Has some animals",
-  uponReceiving: "a request for an animal",
-  withRequest: {
-    method: "GET",
-    path: "/animals/1",
-  },
-  willRespondWith: {
-    status: 200,
-    headers: {
-      "Content-Type": "application/json; charset=utf-8",
-    },
-    body: {
-      id: 1,
-      name: string("Billy"),
-      address: like({
-        street: "123 Smith St",
-        suburb: "Smithsville",
-        postcode: 7777,
-      }),
-    },
-  },
-})
-```
-
-Note that you can wrap a `like` around a single value or an object. When wrapped around an object, all values and child object values will be matched according to types, unless overridden by something more specific like a `term`.
-
-[flexible-matching]: https://github.com/realestate-com-au/pact/wiki/Regular-expressions-and-type-matching-with-Pact
-
-### Match based on arrays
-
-Matching provides the ability to specify flexible length arrays. For example:
-
-```javascript
-pact.eachLike(obj, { min: 3 })
-```
-
-Where `obj` can be any javascript object, value or Pact.Match. It takes optional argument (`{ min: 3 }`) where min is greater than 0 and defaults to 1 if not provided.
-
-Below is an example that uses all of the Pact Matchers.
-
-```javascript
-const { somethingLike: like, term, eachLike } = pact
-
-const animalBodyExpectation = {
-  id: 1,
-  first_name: "Billy",
-  last_name: "Goat",
-  animal: "goat",
-  age: 21,
-  gender: term({
-    matcher: "F|M",
-    generate: "M",
-  }),
-  location: {
-    description: "Melbourne Zoo",
-    country: "Australia",
-    post_code: 3000,
-  },
-  eligibility: {
-    available: true,
-    previously_married: false,
-  },
-  children: eachLike({ name: "Sally", age: 2 }),
-}
-
-// Define animal list payload, reusing existing object matcher
-// Note that using eachLike ensure that all values are matched by type
-const animalListExpectation = eachLike(animalBodyExpectation, {
-  min: MIN_ANIMALS,
-})
-
-provider.addInteraction({
-  state: "Has some animals",
-  uponReceiving: "a request for all animals",
-  withRequest: {
-    method: "GET",
-    path: "/animals/available",
-  },
-  willRespondWith: {
-    status: 200,
-    headers: {
-      "Content-Type": "application/json; charset=utf-8",
-    },
-    body: animalListExpectation,
-  },
-})
-```
-
-### Match by regular expression
-
-If none of the above matchers or formats work, you can write your own regex matcher.
-
-The underlying mock service is written in Ruby, so the regular expression must be in a Ruby format, not a Javascript format.
-
-```javascript
-const { term } = pact
-
-provider.addInteraction({
-  state: "Has some animals",
-  uponReceiving: "a request for an animal",
-  withRequest: {
-    method: "GET",
-    path: "/animals/1",
-  },
-  willRespondWith: {
-    status: 200,
-    headers: {
-      "Content-Type": "application/json; charset=utf-8",
-    },
-    body: {
-      id: 100,
-      name: "billy",
-      gender: term({
-        matcher: "F|M",
-        generate: "F",
-      }),
-    },
-  },
-})
-```
-
-## GraphQL API
-
-GraphQL is simply an abstraction over HTTP and may be tested via Pact. There are two wrapper APIs available for GraphQL specific testing: `GraphQLInteraction` and `ApolloGraphQLInteraction`.
-
-These are both lightweight wrappers over the standard DSL in order to make GraphQL testing a bit nicer.
-
-See the [history](https://github.com/pact-foundation/pact-js/issues/254#issuecomment-442185695), and below for an example.
-
-## Tutorial (60 minutes)
-
-Learn everything in Pact JS in 60 minutes: https://github.com/pact-foundation/pact-workshop-js.
-
-The workshop takes you through all of the key concepts using a React consumer and an Express API.
-
-## Examples
-
-### HTTP APIs
-
-- [Complete Example (Node env)](https://github.com/pact-foundation/pact-js/tree/master/examples/e2e)
-- [Pact with AVA (Node env)](https://github.com/pact-foundation/pact-js/tree/master/examples/ava)
-- [Pact with Jest (Node env)](https://github.com/pact-foundation/pact-js/tree/master/examples/jest)
-- [Pact with TypeScript + Mocha](https://github.com/pact-foundation/pact-js/tree/master/examples/typescript)
-- [Pact with Mocha](https://github.com/pact-foundation/pact-js/tree/master/examples/mocha)
-- [Pact with GraphQL](https://github.com/pact-foundation/pact-js/tree/master/examples/graphql)
-- [Pact with React + Jest](https://github.com/pact-foundation/pact-workshop-js)
-
-### Asynchronous APIs
-
-- [Asynchronous messages](https://github.com/pact-foundation/pact-js/tree/master/examples/messages)
-- [Serverless](https://github.com/pact-foundation/pact-js/tree/master/examples/serverless)
-
-## Using Pact in non-Node environments such as Karma
-
-Pact requires a Node runtime to be able to start and stop Mock servers, write logs and other things.
-
-However, when used within browser or non-Node based environments - such as with Karma or ng-test - this is not possible.
-
-You will need a Node based test framework such as Jest or Mocha.
-
-## Pact JS V3
-
-An initial beta version of Pact-JS with support for V3 specification features and XML matching has
-been released. Current support is for Node 10, 12 and 14. Thanks to the folks at [Align Tech](https://www.aligntech.com/) for sponsoring this work.
-
-To install it:
-
-NPM
-```sh
-npm install --save-dev @pact-foundation/pact@beta
-```
-
-Yarn
-
-```sh
-yarn add --dev @pact-foundation/pact@beta
-```
-
-- Ensure you install the package as `devDependencies` by using [`--save-dev`][npm-devdep]/[`--dev`][yarn-devdep] ;
-- Make sure the `ignore-scripts` option is disabled, pact uses npm scripts to download further dependencies.
-- For examples on how to use it, see [examples/v3/e2e](https://github.com/pact-foundation/pact-js/tree/feat/v3.0.0/examples/v3/e2e) and [examples/v3/todo-consumer](https://github.com/pact-foundation/pact-js/tree/feat/v3.0.0/examples/v3/todo-consumer) in the `v3.0.0` branch.
-
-**NOTE: The API of this implementation is likely to change. See this [discussion](https://github.com/pact-foundation/pact-js/discussions/681) for more**
-
-### Using the V3 matching rules
-
-There are a number of new matchers that can be used, like `integer` and `timestamp`. There are defined in the `MatchersV3` class that needs to be used with `PactV3` DSL.
-
-For example:
-
-```javascript
-const { PactV3, MatchersV3 } = require("@pact-foundation/pact/v3")
-const {
-  eachLike,
-  atLeastLike,
-  integer,
-  timestamp,
-  boolean,
-  string,
-  regex,
-  like,
-} = MatchersV3
-
-const animalBodyExpectation = {
-  id: integer(1),
-  available_from: timestamp("yyyy-MM-dd'T'HH:mm:ss.SSSX"),
-  first_name: string("Billy"),
-  last_name: string("Goat"),
-  animal: string("goat"),
-  age: integer(21),
-  gender: regex("F|M", "M"),
-  location: {
-    description: string("Melbourne Zoo"),
-    country: string("Australia"),
-    post_code: integer(3000),
-  },
-  eligibility: {
-    available: boolean(true),
-    previously_married: boolean(false),
-  },
-  interests: eachLike("walks in the garden/meadow"),
-}
-```
-
-| Matcher                | Parameters                                         | Description                                                                                                                                                                                                                                                                                                                             |
-| ---------------------- | -------------------------------------------------- | --------------------------------------------------------------------------------------------------------------------------------------------------------------------------------------------------------------------------------------------------------------------------------------------------------------------------------------- |
-| `like`                 | template                                           | Applies the `type` matcher to value, which requires values to have the same type as the template                                                                                                                                                                                                                                        |
-| `eachLike`             | template                                           | Applies the `type` matcher to each value in an array, ensuring they match the template. Note that this matcher does not validate the length of the array, and the items within it                                                                                                                                                       |
-| `atLeastOneLike`       | template, count: number = 1                        | Behaves like the `eachLike` matcher, but also applies a minimum length validation of one on the length of the array. The optional `count` parameter controls the number of examples generated.                                                                                                                                          |
-| `atLeastLike`          | template, min: number, count?: number              | Just like `atLeastOneLike`, but the minimum length is configurable.                                                                                                                                                                                                                                                                     |
-| `atMostLike`           | template, max: number, count?: number              | Behaves like the `eachLike` matcher, but also applies a maximum length validation on the length of the array. The optional `count` parameter controls the number of examples generated.                                                                                                                                                 |
-| `constrainedArrayLike` | template, min: number, max: number, count?: number | Behaves like the `eachLike` matcher, but also applies a minimum and maximum length validation on the length of the array. The optional `count` parameter controls the number of examples generated.                                                                                                                                     |
-| `boolean`              | example: boolean                                   | Matches boolean values (true, false)                                                                                                                                                                                                                                                                                                    |
-| `integer`              | example?: number                                   | Value that must be an integer (must be a number and have no decimal places). If the example value is omitted, a V3 Random number generator will be used.                                                                                                                                                                                |
-| `decimal`              | example?: number                                   | Value that must be a decimal number (must be a number and have at least one digit in the decimal places). If the example value is omitted, a V3 Random number generator will be used.                                                                                                                                                   |
-| `number`               | example?: number                                   | Value that must be a number. If the example value is omitted, a V3 Random number generator will be used.                                                                                                                                                                                                                                |
-| `string`               | example: string                                    | Value that must be a string.                                                                                                                                                                                                                                                                                                            |
-| `regex`                | pattern, example: string                           | Value that must match the given regular expression.                                                                                                                                                                                                                                                                                     |
-| `equal`                | example                                            | Value that must be equal to the example. This is mainly used to reset the matching rules which cascade.                                                                                                                                                                                                                                 |
-| `timestamp`            | format: string, example?: string                   | String value that must match the provided datetime format string. See [Java SimpleDateFormat](https://docs.oracle.com/javase/8/docs/api/java/text/SimpleDateFormat.html) for details on the format string. If the example value is omitted, a value will be generated using a Timestamp generator and the current system date and time. |
-| `time`                 | format: string, example?: string                   | String value that must match the provided time format string. See [Java SimpleDateFormat](https://docs.oracle.com/javase/8/docs/api/java/text/SimpleDateFormat.html) for details on the format string. If the example value is omitted, a value will be generated using a Time generator and the current system time.                   |
-| `date`                 | format: string, example?: string                   | String value that must match the provided date format string. See [Java SimpleDateFormat](https://docs.oracle.com/javase/8/docs/api/java/text/SimpleDateFormat.html) for details on the format string. If the example value is omitted, a value will be generated using a Date generator and the current system date.                   |
-| `includes`             | value: string                                      | Value that must include the example value as a substring.                                                                                                                                                                                                                                                                               |
-| `nullValue`            |                                                    | Value that must be null. This will only match the JSON Null value. For other content types, it will match if the attribute is missing.                                                                                                                                                                                                  |
-
-### Using Pact with XML
-
-You can write both consumer and provider verification tests with XML requests or responses. For an example, see [examples/v3/todo-consumer/test/consumer.spec.js](https://github.com/pact-foundation/pact-js/blob/feat/v3.0.0/examples/v3/todo-consumer/test/consumer.spec.js).
-There is an `XmlBuilder` class that provides a DSL to help construct XML bodies with matching rules and generators (NOTE that generators are not supported for XML at this time).
-
-for example:
-
-```javascript
-body: new XmlBuilder("1.0", "UTF-8", "ns1:projects").build((el) => {
-  el.setAttributes({
-    id: "1234",
-    "xmlns:ns1": "http://some.namespace/and/more/stuff",
-  })
-  el.eachLike(
-    "ns1:project",
-    {
-      id: integer(1),
-      type: "activity",
-      name: string("Project 1"),
-      due: timestamp("yyyy-MM-dd'T'HH:mm:ss.SZ", "2016-02-11T09:46:56.023Z"),
-    },
-    (project) => {
-      project.appendElement("ns1:tasks", {}, (task) => {
-        task.eachLike(
-          "ns1:task",
-          {
-            id: integer(1),
-            name: string("Task 1"),
-            done: boolean(true),
-          },
-          null,
-          { examples: 5 }
-        )
-=======
 const dogExample = { dog: 1 };
 const EXPECTED_BODY = MatchersV3.eachLike(dogExample);
 
@@ -1071,7 +157,6 @@
         path: '/dogs',
         query: { from: 'today' },
         headers: { Accept: 'application/json' },
->>>>>>> d97186b5
       })
       .willRespondWith({
         status: 200,
@@ -1095,68 +180,7 @@
 });
 ```
 
-<<<<<<< HEAD
-## Troubleshooting / FAQs
-
-If you are having issues, a good place to start is setting `logLevel: 'debug'` when configuring the `new Pact({...})` object. This will give you detailed in/out requests as far as Pact sees them during verification.
-
-### Actual interactions do not match expected interactions for mock MockService.
-
-If you see an error that looks like this:
-
-```
-  console.error
-    Pact verification failed!
-
-      at node_modules/@pact-foundation/src/httpPact.ts:152:17
-
-  console.error
-    Actual interactions do not match expected interactions for mock MockService.
-
-    Missing requests:
-        GET http://127.0.0.1:3001/some/path
-```
-
-It means your API client code being tested, is not sending the request to the mock service configured by Pact. Pact does not automatically mock your API calls - you need to ensure your API client is correctly configured to poitn at the Pact mock service.
-
-Given you have constructed a Pact object with name `provider` and you are using a `DogApiClient` class to send requests to your `Dog Service`, you can dynamically configure your API client as follows:
-
-```
-provider.setup().then(opts => {
-  dogService = new DogApiClient({ `http://${opts.host}`, port: opts.port })
-})
-```
-
-### Corporate Proxies / Firewalls
-
-If you're on a corporate machine, it's common for all network calls to route through a proxy - even requests that go to your own machine!
-
-The symptom presents as follows:
-
-1. The mock server starts up correctly, as shown by a debug level log message such as this:
-
-   ```
-   [2021-11-22 11:16:01.214 +0000] DEBUG (3863 on Matts-iMac): pact-core@11.0.1: INFO  WEBrick::HTTPServer#start: pid=3864 port=50337
-   ```
-
-2. You receive a conflicting message such as "The pact mock service doesn't appear to be running" and the tests never run or any before all blocks fail to complete.
-
-The problem is that the Pact framework attempts to ensure the mock service can be communicated with before the tests run. It does so via an HTTP call, which will be sent via any intermediate proxies if configured. The proxy is unlikely to know how send the request back to your machine, which results in a timeout or error.
-
-This may be resolved by ensuring the `http_proxy` and `no_proxy` directives are correctly set (usually, by excluding the address of the mock server such as `localhost` or `127.0.0.1`).
-
-### Alpine + Docker
-
-See https://docs.pact.io/docker/.
-
-### Parallel tests
-
-Pact tests are inherently stateful, as we need to keep track of the interactions on a per-test basis, to ensure each contract is validated in isolation from others. However, in larger test suites, this can result in slower test execution.
-
-Modern testing frameworks like Ava and Jest support parallel execution out-of-the-box, which
-=======
 You can see (and run) the full version of this in `./examples/v3/typescript`, as well as other exmaples in the parent folder.
->>>>>>> d97186b5
 
 ![----------](https://raw.githubusercontent.com/pactumjs/pactum/master/assets/rainbow.png)
 
@@ -1234,11 +258,5 @@
 [installation]: #installation
 [message support]: https://github.com/pact-foundation/pact-specification/tree/version-3#introduces-messages-for-services-that-communicate-via-event-streams-and-message-queues
 [changelog]: https://github.com/pact-foundation/pact-js/blob/master/CHANGELOG.md
-<<<<<<< HEAD
-[pactflow]: https://pactflow.io
-[npm-devdep]: https://docs.npmjs.com/cli/v8/commands/npm-install
-[yarn-devdep]: https://classic.yarnpkg.com/en/docs/cli/add#toc-yarn-add-dev-d
-=======
 [pact broker]: https://github.com/pact-foundation/pact_broker
-[pactflow]: https://pactflow.io
->>>>>>> d97186b5
+[pactflow]: https://pactflow.io