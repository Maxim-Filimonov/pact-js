name: Build, test, test all examples

on:
  push:
  pull_request:
    branches: [master, feat/v3.0.0]

jobs:
  build-and-test-ubuntu:
    runs-on: ubuntu-latest
    strategy:
      matrix:
<<<<<<< HEAD
        node-version: [10.x, 12.x, 14.x, 16.x]
=======
        node-version: [12.x, 14.x, 16.x]
>>>>>>> 72f2a26f

    steps:
      - uses: actions/checkout@v2
        with:
          fetch-depth: 0
      - name: Use Node.js ${{ matrix.node-version }}
        uses: actions/setup-node@v1
        with:
          node-version: ${{ matrix.node-version }}
      - run: scripts/ci/build-and-test.sh
        env:
          NODE_VERSION: ${{ matrix.node-version }}

  build-and-test-windows:
    runs-on: windows-latest
    strategy:
      matrix:
<<<<<<< HEAD
        node-version: [10.x, 12.x, 14.x, 16.x]
=======
        node-version: [12.x, 14.x, 16.x]
>>>>>>> 72f2a26f

    steps:
      - uses: actions/checkout@v2
      - name: Use Node.js ${{ matrix.node-version }}
        uses: actions/setup-node@v1
        with:
          node-version: ${{ matrix.node-version }}
      - run: bash scripts/ci/build-and-test.sh
        shell: bash
        env:
          NODE_VERSION: ${{ matrix.node-version }}<|MERGE_RESOLUTION|>--- conflicted
+++ resolved
@@ -10,11 +10,7 @@
     runs-on: ubuntu-latest
     strategy:
       matrix:
-<<<<<<< HEAD
-        node-version: [10.x, 12.x, 14.x, 16.x]
-=======
         node-version: [12.x, 14.x, 16.x]
->>>>>>> 72f2a26f
 
     steps:
       - uses: actions/checkout@v2
@@ -32,11 +28,7 @@
     runs-on: windows-latest
     strategy:
       matrix:
-<<<<<<< HEAD
-        node-version: [10.x, 12.x, 14.x, 16.x]
-=======
         node-version: [12.x, 14.x, 16.x]
->>>>>>> 72f2a26f
 
     steps:
       - uses: actions/checkout@v2
