--- conflicted
+++ resolved
@@ -1,11 +1,7 @@
 "use strict"
 
-<<<<<<< HEAD
-import pact from "@pact-foundation/pact-node"
+import pact from "@pact-foundation/pact-core"
 import * as mockery from "mockery"
-=======
-import pact from "@pact-foundation/pact-core"
->>>>>>> a6bee714
 
 // used to kill any left over mock server instances
 process.on("SIGINT", () => {
