--- conflicted
+++ resolved
@@ -19,12 +19,8 @@
 
 "${SCRIPT_DIR}"/lib/prepare-release.sh
 
-<<<<<<< HEAD
-echo "This will be version '$(npx absolute-version)'"
-=======
 cp package-lock.json dist
 echo "This will be version '$(npx @pact-foundation/absolute-version)'"
->>>>>>> d97186b5
 
 # Link the build so that the examples are always testing the
 # current build, in it's properly exported format
@@ -34,9 +30,6 @@
 for i in examples/*; do
   [ -e "$i" ] || continue # prevent failure if there are no examples
   echo "--> running tests for: $i"
-<<<<<<< HEAD
-  (cd "$i" && npm i && npm link @pact-foundation/pact && npm t)
-=======
   pushd "$i"
   # replace pact dependency with locally build version
   contents="$(jq '.devDependencies."@pact-foundation/pact" = "file:../../dist"' package.json)" && \
@@ -45,7 +38,6 @@
   npm install
   npm test
   popd
->>>>>>> d97186b5
 done
 
 echo "--> Running coverage checks"
