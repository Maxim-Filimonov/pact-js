<<<<<<< HEAD
import { ProxyOptions, StateHandlers } from 'dsl/verifier/proxy/types';

import * as express from 'express';
import { ConsumerVersionSelector } from '@pact-foundation/pact-core';
=======
import { isEmpty } from 'ramda';

import * as express from 'express';
import * as http from 'http';
import * as url from 'url';
import { ProxyOptions, StateHandlers } from '../dsl/verifier/proxy/types';
import { localAddresses } from '../common/net';
import { createProxy, waitForServerReady } from '../dsl/verifier/proxy';
>>>>>>> 29af3425

import logger from '../common/logger';

import { Verifier } from '../dsl/verifier';

export interface VerifierV3Options {
  provider: string;
  logLevel: string;
  providerBaseUrl: string;
  pactUrls?: string[];
  pactBrokerUrl?: string;
  providerStatesSetupUrl?: string;
  pactBrokerUsername?: string;
  pactBrokerPassword?: string;
  pactBrokerToken?: string;
  // The timeout in milliseconds for state handlers and individuals
  // requests to execute within
  timeout?: number;
  publishVerificationResult?: boolean;
  providerVersion?: string;
  requestFilter?: express.RequestHandler;
  stateHandlers?: StateHandlers;
  consumerVersionTags?: string | string[];
  providerVersionTags?: string | string[];
  consumerVersionSelectors?: ConsumerVersionSelector[];
  enablePending?: boolean;
  includeWipPactsSince?: string;
  disableSSLVerification?: boolean;
}

export { ConsumerVersionSelector };

export type VerifierOptions = VerifierV3Options & ProxyOptions;
export class VerifierV3 {
  private internalVerifier: Verifier;

  private config: VerifierOptions;

  constructor(config: VerifierOptions) {
    this.config = config;
    this.internalVerifier = new Verifier({
      ...config,
      // Casing has changed for this option
      disableSslVerification: config.disableSSLVerification,
    });
  }

  /**
   * Verify a HTTP Provider
   */
  public verifyProvider(): Promise<unknown> {
    logger.warn(
      `VerifierV3 is now deprecated
      
  You no longer need to import the verifier from @pact-foundation/pact/v3
  You may now update your imports to:

      import { Verifier } from '@pact-foundation/pact'
      
  Thank you for being part of pact-js beta!`
    );

    if (this.config.disableSSLVerification) {
      logger.warn(
        'When migrating from VerifierV3, you will need to change disableSSLVerification to disableSslVerification'
      );
    }
    return this.internalVerifier.verifyProvider();
  }
}<|MERGE_RESOLUTION|>--- conflicted
+++ resolved
@@ -1,18 +1,7 @@
-<<<<<<< HEAD
-import { ProxyOptions, StateHandlers } from 'dsl/verifier/proxy/types';
-
 import * as express from 'express';
 import { ConsumerVersionSelector } from '@pact-foundation/pact-core';
-=======
-import { isEmpty } from 'ramda';
 
-import * as express from 'express';
-import * as http from 'http';
-import * as url from 'url';
 import { ProxyOptions, StateHandlers } from '../dsl/verifier/proxy/types';
-import { localAddresses } from '../common/net';
-import { createProxy, waitForServerReady } from '../dsl/verifier/proxy';
->>>>>>> 29af3425
 
 import logger from '../common/logger';
 
