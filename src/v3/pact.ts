import { omit, join, toPairs, map, flatten } from "ramda"
import * as MatchersV3 from "./matchers"
import { version as pactPackageVersion } from "../../package.json"

import PactNative, { Mismatch, MismatchRequest } from "../../native/index.node"

/**
 * Options for the mock server
 */
export interface PactV3Options {
  /**
   * Directory to write the pact file to
   */
  dir: string
  /**
   * Consumer name
   */
  consumer: string
  /**
   * Provider name
   */
  provider: string
  /**
   * If the mock server should handle CORS pre-flight requests. Defaults to false
   */
  cors?: boolean
  /**
   * Port to run the mock server on. Defaults to a random port
   */
  port?: number
}

export interface V3ProviderState {
  description: string
  parameters?: unknown
}

type TemplateHeaders = {
  [header: string]: string | MatchersV3.Matcher<string>
}

type TemplateQuery = Record<
  string,
  | string
  | MatchersV3.Matcher<string>
  | Array<string | MatchersV3.Matcher<string>>
>

export interface V3Request {
  method?: string
<<<<<<< HEAD
  path?: string | MatchersV3.Matcher
  query?: {
    [param: string]: string | string[] | MatchersV3.Matcher
  }
  headers?: {
    [header: string]: string | MatchersV3.Matcher
  }
  body?: any
=======
  path?: string | MatchersV3.Matcher<string>
  query?: TemplateQuery
  headers?: TemplateHeaders
  body?: MatchersV3.AnyTemplate
>>>>>>> 45bb7c46
}

export interface V3Response {
  status: number
  headers?: TemplateHeaders
  body?: MatchersV3.AnyTemplate
}

export interface V3MockServer {
  port: number
  url: string
  id: string
}

function displayQuery(query: Record<string, string[]>): string {
  const pairs = toPairs(query)
  const mapped = flatten(
    map(([key, values]) => map((val) => `${key}=${val}`, values), pairs)
  )
  return join("&", mapped)
}

function displayHeaders(headers: TemplateHeaders, indent: string): string {
  return join(
    "\n" + indent,
    map(([k, v]) => `${k}: ${v}`, toPairs(headers))
  )
}

function displayRequest(request: MismatchRequest, indent: string): string {
  let output = `\n${indent}Method: ${request.method}\n${indent}Path: ${request.path}`

  if (request.query) {
    output += `\n${indent}Query String: ${displayQuery(request.query)}`
  }

  if (request.headers) {
    output += `\n${indent}Headers:\n${indent}  ${displayHeaders(
      request.headers,
      indent + "  "
    )}`
  }

  if (request.body) {
    output += `\n${indent}Body: ${request.body.substr(0, 20)}... (${
      request.body.length
    } length)`
  }

  return output
}

function filterMissingFeatureFlag(mismatches: Mismatch[]) {
  if (process.env.PACT_EXPERIMENTAL_FEATURE_ALLOW_MISSING_REQUESTS) {
    return mismatches.filter((m) => m.type !== "missing-request")
  } else {
    return mismatches
  }
}

function extractMismatches(mockServerMismatches: string[]): Mismatch[] {
  return mockServerMismatches.map((mismatchJson) => JSON.parse(mismatchJson))
}

function generateMockServerError(mismatches: Mismatch[], indent: string) {
  let error = "Mock server failed with the following mismatches: "

  let i = 1
  for (const mismatch of mismatches) {
    if (mismatch.type === "request-not-found") {
      error += `\n\n${indent}${i++}) The following request was not expected: ${displayRequest(
        mismatch.request,
        indent + "    "
      )}`
    } else if (mismatch.type === "missing-request") {
      error += `\n\n${indent}${i++}) The following request was expected but not received: ${displayRequest(
        mismatch.request,
        indent + "    "
      )}`
    } else {
      error += `\n${indent}${i++}) ${mismatch.type} ${
        mismatch.path ? `(at ${mismatch.path}) ` : ""
      }${mismatch}`
    }
  }

  return error
}

export class PactV3 {
  private opts: PactV3Options
  private states: V3ProviderState[] = []
  private pact: PactNative.Pact

  constructor(opts: PactV3Options) {
    this.opts = opts
    this.pact = new PactNative.Pact(
      opts.consumer,
      opts.provider,
      pactPackageVersion,
      omit(["consumer", "provider", "dir"], opts)
    )
  }

  public given(providerState: string, parameters?: unknown): PactV3 {
    this.states.push({ description: providerState, parameters })
    return this
  }

  public uponReceiving(desc: string): PactV3 {
    this.pact.addInteraction(desc, this.states)
    return this
  }

  public withRequest(req: V3Request): PactV3 {
    let body = req.body
    if (typeof body !== "string") {
      body = body && JSON.stringify(body)
    }
    this.pact.addRequest(req, body)
    return this
  }

  public withRequestBinaryFile(
    req: V3Request,
    contentType: string,
    file: string
  ): PactV3 {
    this.pact.addRequestBinaryFile(req, contentType, file)
    return this
  }

  public withRequestMultipartFileUpload(
    req: V3Request,
    contentType: string,
    file: string,
    part: string
  ): PactV3 {
    this.pact.addRequestMultipartFileUpload(req, contentType, file, part)
    return this
  }

  public willRespondWith(res: V3Response): PactV3 {
    let body = res.body
    if (typeof body !== "string") {
      body = body && JSON.stringify(body)
    }
    this.pact.addResponse(res, body)
    this.states = []
    return this
  }

  public withResponseBinaryFile(
    res: V3Response,
    contentType: string,
    file: string
  ): PactV3 {
    this.pact.addResponseBinaryFile(res, contentType, file)
    return this
  }

  public withResponseMultipartFileUpload(
    req: V3Response,
    contentType: string,
    file: string,
    part: string
  ): PactV3 {
    this.pact.addResponseMultipartFileUpload(req, contentType, file, part)
    return this
  }

  public executeTest<T>(
    testFn: (mockServer: V3MockServer) => Promise<T>
  ): Promise<T> {
    const result = this.pact.executeTest(testFn, this.opts)
    if (result.testResult) {
      return result.testResult
        .then((val: T) => {
          const testResult = this.pact.getTestResult(result.mockServer.id)
          if (testResult.mockServerError) {
            return Promise.reject(new Error(testResult.mockServerError))
          } else if (testResult.mockServerMismatches) {
            const mismatches = extractMismatches(
              testResult.mockServerMismatches
            )
            if (filterMissingFeatureFlag(mismatches).length > 0) {
              // Feature flag: allow missing requests on the mock service
              return Promise.reject(
                new Error(generateMockServerError(mismatches, "  "))
              )
            }
          }

          this.pact.writePactFile(result.mockServer.id, this.opts)
          return val
        })
        .catch((err: Error) => {
          const testResult = this.pact.getTestResult(result.mockServer.id)
          if (testResult.mockServerError || testResult.mockServerMismatches) {
            let error = "Test failed for the following reasons:"
            error += "\n\n  Test code failed with an error: " + err.message
            if (err.stack) {
              error += "\n" + err.stack + "\n"
            }

            if (testResult.mockServerError) {
              error += "\n\n  " + testResult.mockServerError
            }
            if (testResult.mockServerMismatches) {
              error +=
                "\n\n  " +
                generateMockServerError(
                  extractMismatches(testResult.mockServerMismatches),
                  "    "
                )
            }
            return Promise.reject(new Error(error))
          } else {
            return Promise.reject(err)
          }
        })
        .finally(() => {
          this.pact.shutdownTest(result)
        })
    } else {
      this.pact.shutdownTest(result)
      return Promise.reject(result.testError)
    }
  }
}<|MERGE_RESOLUTION|>--- conflicted
+++ resolved
@@ -48,21 +48,10 @@
 
 export interface V3Request {
   method?: string
-<<<<<<< HEAD
-  path?: string | MatchersV3.Matcher
-  query?: {
-    [param: string]: string | string[] | MatchersV3.Matcher
-  }
-  headers?: {
-    [header: string]: string | MatchersV3.Matcher
-  }
-  body?: any
-=======
   path?: string | MatchersV3.Matcher<string>
   query?: TemplateQuery
   headers?: TemplateHeaders
   body?: MatchersV3.AnyTemplate
->>>>>>> 45bb7c46
 }
 
 export interface V3Response {
