/**
 * @module Message
 */

import { omit, isEmpty } from "lodash"
<<<<<<< HEAD
import { MessageDescriptor, MessageProvider } from "./dsl/message"
import logger from "./common/logger"
=======
import { MessageDescriptor } from "./dsl/message"
import logger, { setLogLevel } from "./common/logger"
>>>>>>> d529082f
import { VerifierOptions } from "@pact-foundation/pact-node"
import { PactMessageProviderOptions } from "./dsl/options"
import serviceFactory from "@pact-foundation/pact-node"
import * as express from "express"
import * as http from "http"
import { qToPromise } from "./common/utils"

const bodyParser = require("body-parser")

/**
 * A Message Provider is analagous to Consumer in the HTTP Interaction model.
 *
 * It is the initiator of an interaction, and expects something on the other end
 * of the interaction to respond - just in this case, not immediately.
 */
export class MessageProviderPact {
  constructor(private config: PactMessageProviderOptions) {
    if (config.logLevel && !isEmpty(config.logLevel)) {
      serviceFactory.logLevel(config.logLevel)
      setLogLevel(config.logLevel)
    } else {
      setLogLevel()
    }
  }

  /**
   * Verify a Message Provider.
   */
  public verify(): Promise<any> {
    logger.info("Verifying message")

    // Start the verification CLI proxy server
    const app = this.setupProxyApplication()
    const server = this.setupProxyServer(app)

    // Run the verification once the proxy server is available
    return this.waitForServerReady(server)
      .then(this.runProviderVerification())
      .then(
        result => {
          server.close()
          return result
        },
        err => {
          server.close()
          throw err
        }
      )
  }

  // Listens for the server start event
  // Converts event Emitter to a Promise
  private waitForServerReady(server: http.Server): Promise<http.Server> {
    return new Promise((resolve, reject) => {
      server.on("listening", () => resolve(server))
      server.on("error", () => reject())
    })
  }

  // Run the Verification CLI process
  private runProviderVerification() {
    return (server: http.Server) => {
      const opts = {
        ...omit(this.config, "handlers"),
        ...{ providerBaseUrl: "http://localhost:" + server.address().port },
      } as VerifierOptions

      return qToPromise<any>(serviceFactory.verifyPacts(opts))
    }
  }

  // Get the API handler for the verification CLI process to invoke on POST /*
  private setupVerificationHandler(): (
    req: express.Request,
    res: express.Response
  ) => void {
    return (req, res) => {
      const message: MessageDescriptor = req.body

      // Invoke the handler, and return the JSON response body
      // wrapped in a Message
      this.setupStates(message)
        .then(() => this.findHandler(message))
        .then(handler => handler(message))
        .then(o => res.json({ contents: o }))
        .catch(e => res.status(500).send(e))
    }
  }

  // Get the Proxy we'll pass to the CLI for verification
  private setupProxyServer(
    app: (request: http.IncomingMessage, response: http.ServerResponse) => void
  ): http.Server {
    return http.createServer(app).listen()
  }

  // Get the Express app that will run on the HTTP Proxy
  private setupProxyApplication(): express.Express {
    const app = express()

    app.use(bodyParser.json())
    app.use(bodyParser.urlencoded({ extended: true }))
    app.use((req, res, next) => {
      res.header("Content-Type", "application/json; charset=utf-8")
      next()
    })

    // Proxy server will respond to Verifier process
    app.all("/*", this.setupVerificationHandler())

    return app
  }

  // Lookup the handler based on the description, or get the default handler
  private setupStates(message: MessageDescriptor): Promise<any> {
    const promises: Array<Promise<any>> = new Array()

    if (message.providerStates) {
      message.providerStates.forEach(state => {
        const handler = this.config.stateHandlers
          ? this.config.stateHandlers[state.name]
          : null

        if (handler) {
          promises.push(handler(state.name))
        } else {
          logger.warn(`no state handler found for "${state.name}", ignoring`)
        }
      })
    }

    return Promise.all(promises)
  }
  // Lookup the handler based on the description, or get the default handler
  private findHandler(message: MessageDescriptor): Promise<MessageProvider> {
    const handler = this.config.messageProviders[message.description || ""]

    if (!handler) {
      logger.warn(`no handler found for message ${message.description}`)

      return Promise.reject(
        `No handler found for message "${message.description}".` +
          ` Check your "handlers" configuration`
      )
    }

    return Promise.resolve(handler)
  }
}<|MERGE_RESOLUTION|>--- conflicted
+++ resolved
@@ -3,13 +3,9 @@
  */
 
 import { omit, isEmpty } from "lodash"
-<<<<<<< HEAD
+
 import { MessageDescriptor, MessageProvider } from "./dsl/message"
-import logger from "./common/logger"
-=======
-import { MessageDescriptor } from "./dsl/message"
 import logger, { setLogLevel } from "./common/logger"
->>>>>>> d529082f
 import { VerifierOptions } from "@pact-foundation/pact-node"
 import { PactMessageProviderOptions } from "./dsl/options"
 import serviceFactory from "@pact-foundation/pact-node"
