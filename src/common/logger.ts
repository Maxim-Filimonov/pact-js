--- conflicted
+++ resolved
@@ -1,8 +1,7 @@
-<<<<<<< HEAD
 import pino = require("pino")
 import { version } from "../../package.json"
 import { RequestOptions, ClientRequest, IncomingMessage } from "http"
-const http = require("http")
+import http = require("http")
 
 const DEFAULT_LEVEL: LogLevel = (
   process.env.LOGLEVEL || "info"
@@ -30,26 +29,6 @@
       typeof wantedLevel === "string"
         ? wantedLevel.toLowerCase()
         : logger.levels.labels[wantedLevel]
-=======
-import bunyan from "bunyan"
-import PrettyStream from "bunyan-prettystream"
-import pkg from "pjson"
-
-const prettyStdOut = new PrettyStream()
-prettyStdOut.pipe(process.stdout)
-
-export class Logger extends bunyan {
-  public time(action: string, startTime: number): void {
-    const time = Date.now() - startTime
-    this.info(
-      {
-        action,
-        duration: time,
-        type: "TIMER",
-      },
-      `TIMER: ${action} completed in ${time} milliseconds`
-    )
->>>>>>> 79e054c9
   }
   return logger.levels.values[logger.level]
 }
