/* eslint-disable @typescript-eslint/no-empty-function */
import { expect } from 'chai';
import {
  boolean,
  decimal,
  eachLike,
  hexadecimal,
  integer,
  ipv4Address,
  ipv6Address,
  ISO8601_DATE_FORMAT,
  iso8601Date,
  iso8601DateTime,
  iso8601DateTimeWithMillis,
  iso8601Time,
  rfc1123Timestamp,
  somethingLike,
  string,
  term,
  email,
  uuid,
  validateExample,
  extractPayload,
  isMatcher,
  like,
  AnyTemplate,
  InterfaceToTemplate,
} from './matchers';

interface ExampleInterface {
  someString: string;
  someArray: Array<string>;
  someNumber: number;
  someObject: {
    foo: string;
    bar: string;
  };
}

type ExampleType = {
  someString: string;
  someArray: Array<string>;
  someNumber: number;
  someObject: {
    foo: string;
    bar: string;
  };
};

describe('Matcher', () => {
  describe('can compile the types', () => {
    describe('with interfaces', () => {
      it('compiles when InterfaceToTemplate is used', () => {
        const template: InterfaceToTemplate<ExampleInterface> = {
          someArray: ['one', 'two'],
          someNumber: 1,
          someString: "it's a string",
          someObject: {
            foo: 'some string',
            bar: 'some other string',
          },
        };

        // eslint-disable-next-line @typescript-eslint/no-unused-vars
        const a: AnyTemplate = like(template);
      });
    });
    describe('with types', () => {
      it('compiles', () => {
        const template: ExampleType = {
          someArray: ['one', 'two'],
          someNumber: 1,
          someString: "it's a string",
          someObject: {
            foo: 'some string',
            bar: 'some other string',
          },
        };

        // eslint-disable-next-line @typescript-eslint/no-unused-vars
        const a: AnyTemplate = like(template);
      });
    });

    it('compiles nested likes', () => {
      // eslint-disable-next-line @typescript-eslint/no-unused-vars
      const a: AnyTemplate = like({
        someArray: ['one', 'two'],
        someNumber: like(1),
        someString: "it's a string",
        someObject: like({
          foo: like('some string'),
          bar: 'some other string',
        }),
      });
    });
  });

  describe('#validateExample', () => {
    describe('when given a valid regex', () => {
      describe('and a matching example', () => {
        it('returns true', () => {
          expect(validateExample('2010-01-01', ISO8601_DATE_FORMAT)).to.eql(
            true
          );
        });
      });
      describe('and a failing example', () => {
        it('returns false', () => {
          expect(validateExample('not a date', ISO8601_DATE_FORMAT)).to.eql(
            false
          );
        });
      });
    });
    describe('when given an invalid regex', () => {
      it('returns an error', () => {
        expect(() => {
          validateExample('', 'abc(');
        }).to.throw(Error);
      });
    });
  });

  describe('#term', () => {
    describe('when given a valid regular expression and example', () => {
      it('returns a serialized Ruby object', () => {
        const expected = {
          data: {
            generate: 'myawesomeword',
            matcher: {
              json_class: 'Regexp',
              o: 0,
              s: '\\w+',
            },
          },
          json_class: 'Pact::Term',
        };

        const match = term({
          generate: 'myawesomeword',
          matcher: '\\w+',
        });

        expect(JSON.stringify(match)).to.deep.include(JSON.stringify(expected));
      });
    });

    describe('when not provided with a valid expression', () => {
      const createTheTerm = (badArg: any) => () => {
        term(badArg);
      };

      describe('when no term is provided', () => {
        it('throws an Error', () => {
          expect(createTheTerm.call({})).to.throw(Error);
        });
      });

      describe('when an invalid term is provided', () => {
        it('throws an Error', () => {
          expect(createTheTerm({})).to.throw(Error);
          expect(createTheTerm('')).to.throw(Error);
          expect(createTheTerm({ generate: 'foo' })).to.throw(Error);
          expect(createTheTerm({ matcher: '\\w+' })).to.throw(Error);
        });
      });
    });

    describe("when given an example that doesn't match the regular expression", () => {
      it('fails with an error', () => {
        expect(() => {
          term({
            generate: 'abc',
            matcher: ISO8601_DATE_FORMAT,
          });
        }).to.throw(Error);
      });
    });
  });

  describe('#somethingLike', () => {
    describe('when provided a value', () => {
      it('returns a serialized Ruby object', () => {
        const expected = {
          contents: 'myspecialvalue',
          json_class: 'Pact::SomethingLike',
        };

        const match = somethingLike('myspecialvalue');
        expect(JSON.stringify(match)).to.deep.include(JSON.stringify(expected));
      });
    });

    describe('when not provided with a valid value', () => {
      const createTheValue = (badArg: any) => () => {
        somethingLike(badArg);
      };

      describe('when no value is provided', () => {
        it('`throws an Error', () => {
          expect(createTheValue.call({})).to.throw(Error);
        });
      });

      describe('when an invalid value is provided', () => {
        it('throws an Error', () => {
          expect(createTheValue(undefined)).to.throw(Error);
          expect(createTheValue(() => {})).to.throw(Error);
        });
      });
    });
  });

  describe('#eachLike', () => {
    describe('when content is null', () => {
      it('provides null as contents', () => {
        const expected = {
          contents: null,
          json_class: 'Pact::ArrayLike',
          min: 1,
        };

        const match = eachLike(null, { min: 1 });
        expect(JSON.stringify(match)).to.deep.include(JSON.stringify(expected));
      });
    });

    describe('when an object is provided', () => {
      it('provides the object as contents', () => {
        const expected = {
          contents: { a: 1 },
          json_class: 'Pact::ArrayLike',
          min: 1,
        };

        const match = eachLike({ a: 1 }, { min: 1 });
        expect(JSON.stringify(match)).to.deep.include(JSON.stringify(expected));
      });
    });

    describe('when object.min is invalid', () => {
      it('throws an Error message', () => {
        expect(() => {
          eachLike({ a: 1 }, { min: 0 });
        }).to.throw(Error);
      });
    });

    describe('when an array is provided', () => {
      it('provides the array as contents', () => {
        const expected = {
          contents: [1, 2, 3],
          json_class: 'Pact::ArrayLike',
          min: 1,
        };

        const match = eachLike([1, 2, 3], { min: 1 });
        expect(JSON.stringify(match)).to.deep.include(JSON.stringify(expected));
      });
    });

    describe('when a value is provided', () => {
      it('adds the value in contents', () => {
        const expected = {
          contents: 'test',
          json_class: 'Pact::ArrayLike',
          min: 1,
        };

        const match = eachLike('test', { min: 1 });
        expect(JSON.stringify(match)).to.deep.include(JSON.stringify(expected));
      });
    });

    describe('when the content has Pact.Macters', () => {
      describe('of type somethingLike', () => {
        it('nests somethingLike correctly', () => {
          const expected = {
            contents: {
              id: {
                contents: 10,
                json_class: 'Pact::SomethingLike',
              },
            },
            json_class: 'Pact::ArrayLike',
            min: 1,
          };

          const match = eachLike({ id: somethingLike(10) }, { min: 1 });
          expect(JSON.stringify(match)).to.deep.include(
            JSON.stringify(expected)
          );
        });
      });

      describe('of type term', () => {
        it('nests term correctly', () => {
          const expected = {
            contents: {
              colour: {
                data: {
                  generate: 'red',
                  matcher: {
                    json_class: 'Regexp',
                    o: 0,
                    s: 'red|green',
                  },
                },
                json_class: 'Pact::Term',
              },
            },
            json_class: 'Pact::ArrayLike',
            min: 1,
          };

          const match = eachLike(
            {
              colour: term({
                generate: 'red',
                matcher: 'red|green',
              }),
            },
            { min: 1 }
          );

          expect(JSON.stringify(match)).to.deep.include(
            JSON.stringify(expected)
          );
        });
      });

      describe('of type eachLike', () => {
        it('nests eachlike in contents', () => {
          const expected = {
            contents: {
              contents: 'blue',
              json_class: 'Pact::ArrayLike',
              min: 1,
            },
            json_class: 'Pact::ArrayLike',
            min: 1,
          };

          const match = eachLike(eachLike('blue', { min: 1 }), { min: 1 });
          expect(JSON.stringify(match)).to.deep.include(
            JSON.stringify(expected)
          );
        });
      });

      describe('complex object with multiple Pact.Matchers', () => {
        it('nests objects correctly', () => {
          const expected = {
            contents: {
              contents: {
                colour: {
                  data: {
                    generate: 'red',
                    matcher: {
                      json_class: 'Regexp',
                      o: 0,
                      s: 'red|green|blue',
                    },
                  },
                  json_class: 'Pact::Term',
                },
                size: {
                  contents: 10,
                  json_class: 'Pact::SomethingLike',
                },
                tag: {
                  contents: [
                    {
                      contents: 'jumper',
                      json_class: 'Pact::SomethingLike',
                    },
                    {
                      contents: 'shirt',
                      json_class: 'Pact::SomethingLike',
                    },
                  ],
                  json_class: 'Pact::ArrayLike',
                  min: 2,
                },
              },
              json_class: 'Pact::ArrayLike',
              min: 1,
            },
            json_class: 'Pact::ArrayLike',
            min: 1,
          };

          const match = eachLike(
            eachLike(
              {
                colour: term({ generate: 'red', matcher: 'red|green|blue' }),
                size: somethingLike(10),
                tag: eachLike(
                  [somethingLike('jumper'), somethingLike('shirt')],
                  { min: 2 }
                ),
              },
              { min: 1 }
            ),
            { min: 1 }
          );

          expect(JSON.stringify(match)).to.deep.include(
            JSON.stringify(expected)
          );
        });
      });
    });

    describe('When no options.min is not provided', () => {
      it('defaults to a min of 1', () => {
        const expected = {
          contents: { a: 1 },
          json_class: 'Pact::ArrayLike',
          min: 1,
        };

        const match = eachLike({ a: 1 });
        expect(JSON.stringify(match)).to.deep.include(JSON.stringify(expected));
      });
    });

    describe('When a options.min is provided', () => {
      it('provides the object as contents', () => {
        const expected = {
          contents: { a: 1 },
          json_class: 'Pact::ArrayLike',
          min: 3,
        };

        const match = eachLike({ a: 1 }, { min: 3 });
        expect(JSON.stringify(match)).to.deep.include(JSON.stringify(expected));
      });
    });
  });

  describe('#email', () => {
    describe('when given a valid Email address', () => {
      it('creates a valid matcher', () => {
        expect(email('hello@world.com')).to.be.an('object');
        expect(email('hello@world.com.au')).to.be.an('object');
        expect(email('hello@a.co')).to.be.an('object');
        expect(email()).to.be.an('object');
      });
    });
    describe('when given an invalid Email address', () => {
      it('returns an error', () => {
        expect(() => {
          email('hello.world.c');
        }).to.throw(Error);
      });
    });
  });

  describe('#uuid', () => {
    describe('when given a valid UUID', () => {
      it('creates a valid matcher', () => {
        expect(uuid('ce118b6e-d8e1-11e7-9296-cec278b6b50a')).to.be.an('object');
        expect(uuid()).to.be.an('object');
      });
    });
    describe('when given an invalid UUID', () => {
      it('returns an error', () => {
        expect(() => {
          uuid('abc');
        }).to.throw(Error);
      });
    });
  });

  describe('#ipv4Address', () => {
    describe('when given a valid ipv4Address', () => {
      it('creates a valid matcher', () => {
        expect(ipv4Address('127.0.0.1')).to.be.an('object');
        expect(ipv4Address()).to.be.an('object');
      });
    });
    describe('when given an invalid ipv4Address', () => {
      it('returns an error', () => {
        expect(() => {
          ipv4Address('abc');
        }).to.throw(Error);
      });
    });
  });

  describe('#ipv6Address', () => {
    describe('when given a valid ipv6Address', () => {
      it('creates a valid matcher', () => {
        expect(ipv6Address('::1')).to.be.an('object');
        expect(ipv6Address('2001:0db8:85a3:0000:0000:8a2e:0370:7334')).to.be.an(
          'object'
        );
        expect(ipv6Address()).to.be.an('object');
      });
    });
    describe('when given an invalid ipv6Address', () => {
      it('returns an error', () => {
        expect(() => {
          ipv6Address('abc');
        }).to.throw(Error);
      });
    });
  });

  describe('#hexadecimal', () => {
    describe('when given a valid hexadecimal', () => {
      it('creates a valid matcher', () => {
        expect(hexadecimal('6F')).to.be.an('object');
        expect(hexadecimal()).to.be.an('object');
      });
    });
    describe('when given an invalid hexadecimal', () => {
      it('returns an error', () => {
        expect(() => {
          hexadecimal('x1');
        }).to.throw(Error);
      });
    });
  });

  describe('#boolean', () => {
    describe('when used it should create a JSON object', () => {
      it('creates a valid matcher', () => {
        expect(boolean()).to.be.an('object');
        expect(boolean().contents).to.equal(true);
      });
      it('sets value=false', () => {
        expect(boolean(false)).to.be.an('object');
        expect(boolean(false).contents).to.equal(false);
      });
      it('sets value=true', () => {
        expect(boolean(true)).to.be.an('object');
        expect(boolean(true).contents).to.equal(true);
      });
    });
  });

  describe('#string', () => {
    describe('when given a valid string', () => {
      it('creates a valid matcher', () => {
        expect(string('test')).to.be.an('object');
        expect(string()).to.be.an('object');
        expect(string('test').contents).to.equal('test');
      });
    });
  });

  describe('#decimal', () => {
    describe('when given a valid decimal', () => {
      it('creates a valid matcher', () => {
        expect(decimal(10.1)).to.be.an('object');
        expect(decimal()).to.be.an('object');
        expect(decimal(0.0).contents).to.equal(0.0);
      });
    });
  });

  describe('#integer', () => {
    describe('when given a valid integer', () => {
      it('creates a valid matcher', () => {
        expect(integer(10)).to.be.an('object');
        expect(integer()).to.be.an('object');
        expect(integer(0).contents).to.equal(0);
      });
    });
  });

  describe('Date Matchers', () => {
    describe('#rfc1123Timestamp', () => {
      describe('when given a valid rfc1123Timestamp', () => {
        it('creates a valid matcher', () => {
          expect(rfc1123Timestamp('Mon, 31 Oct 2016 15:21:41 -0400')).to.be.an(
            'object'
          );
          expect(rfc1123Timestamp()).to.be.an('object');
        });
      });
      describe('when given an invalid rfc1123Timestamp', () => {
        it('returns an error', () => {
          expect(() => {
            rfc1123Timestamp('abc');
          }).to.throw(Error);
        });
      });
    });

    describe('#iso8601Time', () => {
      describe('when given a valid iso8601Time', () => {
        it('creates a valid matcher', () => {
          expect(iso8601Time('T22:44:30.652Z')).to.be.an('object');
          expect(iso8601Time()).to.be.an('object');
        });
      });
      describe('when given an invalid iso8601Time', () => {
        it('returns an error', () => {
          expect(() => {
            iso8601Time('abc');
          }).to.throw(Error);
        });
      });
    });

    describe('#iso8601Date', () => {
      describe('when given a valid iso8601Date', () => {
        it('creates a valid matcher', () => {
          expect(iso8601Date('2017-12-05')).to.be.an('object');
          expect(iso8601Date()).to.be.an('object');
        });
      });
      describe('when given an invalid iso8601Date', () => {
        it('returns an error', () => {
          expect(() => {
            iso8601Date('abc');
          }).to.throw(Error);
        });
      });
    });

    describe('#iso8601DateTime', () => {
      describe('when given a valid iso8601DateTime', () => {
        it('creates a valid matcher', () => {
          expect(iso8601DateTime('2015-08-06T16:53:10+01:00')).to.be.an(
            'object'
          );
          expect(iso8601DateTime()).to.be.an('object');
        });
      });
      describe('when given an invalid iso8601DateTime', () => {
        it('returns an error', () => {
          expect(() => {
            iso8601DateTime('abc');
          }).to.throw(Error);
        });
      });
    });

    describe('#iso8601DateTimeWithMillis', () => {
      describe('when given a valid iso8601DateTimeWithMillis', () => {
        it('creates a valid matcher', () => {
          expect(
            iso8601DateTimeWithMillis('2015-08-06T16:53:10.123+01:00')
          ).to.be.an('object');
          expect(
            iso8601DateTimeWithMillis('2015-08-06T16:53:10.537357Z')
          ).to.be.an('object');
          expect(iso8601DateTimeWithMillis('2020-12-10T09:01:29.06Z')).to.be.an(
            'object'
          );
          expect(iso8601DateTimeWithMillis('2020-12-10T09:01:29.1Z')).to.be.an(
            'object'
          );
          expect(iso8601DateTimeWithMillis()).to.be.an('object');
        });
      });
      describe('when given an invalid iso8601DateTimeWithMillis', () => {
        it('returns an error', () => {
          expect(() => {
            iso8601DateTimeWithMillis('abc');
          }).to.throw(Error);
        });
      });
    });

    describe('#extractPayload', () => {
      describe('when given an object with no matchers', () => {
        const object = {
          some: 'data',
          more: 'strings',
          an: ['array'],
          someObject: {
            withData: true,
            withNumber: 1,
          },
        };

        it('returns just that object', () => {
          expect(extractPayload(object)).to.deep.equal(object);
        });
      });

<<<<<<< HEAD
      describe('when given an object with some matchers', () => {
=======
      describe("when given an object with null values", () => {
        const object = {
          some: "data",
          more: null,
          an: [null],
          someObject: {
            withData: true,
            withNumber: 1,
            andNull: null,
          },
        }

        it("returns just that object", () => {
          expect(extractPayload(object)).to.deep.eql(object)
        })
      })

      describe("when given an object with some matchers", () => {
>>>>>>> 72f2a26f
        const someMatchers = {
          some: somethingLike('data'),
          more: 'strings',
          an: ['array'],
          another: eachLike('this'),
          someObject: {
            withData: somethingLike(true),
            withTerm: term({ generate: 'this', matcher: 'this|that' }),
            withNumber: 1,
            withAnotherNumber: somethingLike(2),
          },
        };

        const expected = {
          some: 'data',
          more: 'strings',
          an: ['array'],
          another: ['this'],
          someObject: {
            withData: true,
            withTerm: 'this',
            withNumber: 1,
            withAnotherNumber: 2,
          },
        };

        it('returns without matching guff', () => {
          expect(extractPayload(someMatchers)).to.deep.equal(expected);
        });
      });

      describe('when given a simple matcher', () => {
        it('removes all matching guff', () => {
          const expected = 'myawesomeword';

          const matcher = term({
            generate: 'myawesomeword',
            matcher: '\\w+',
          });

          expect(isMatcher(matcher)).to.eq(true);
          expect(extractPayload(matcher)).to.eql(expected);
        });
      });
      describe('when given a complex nested object with matchers', () => {
        it('removes all matching guff', () => {
          const o = somethingLike({
            stringMatcher: {
              awesomeSetting: somethingLike('a string'),
            },
            anotherStringMatcher: {
              nestedSetting: {
                anotherStringMatcherSubSetting: somethingLike(true),
              },
              anotherSetting: term({ generate: 'this', matcher: 'this|that' }),
            },
            arrayMatcher: {
              lotsOfValues: eachLike('useful', { min: 3 }),
            },
            arrayOfMatchers: {
              lotsOfValues: eachLike(
                {
                  foo: 'bar',
                  baz: somethingLike('bat'),
                },
                { min: 3 }
              ),
            },
          });

          const expected = {
            stringMatcher: {
              awesomeSetting: 'a string',
            },
            anotherStringMatcher: {
              nestedSetting: {
                anotherStringMatcherSubSetting: true,
              },
              anotherSetting: 'this',
            },
            arrayMatcher: {
              lotsOfValues: ['useful', 'useful', 'useful'],
            },
            arrayOfMatchers: {
              lotsOfValues: [
                {
                  baz: 'bat',
                  foo: 'bar',
                },
                {
                  baz: 'bat',
                  foo: 'bar',
                },
                {
                  baz: 'bat',
                  foo: 'bar',
                },
              ],
            },
          };

          expect(extractPayload(o)).to.deep.equal(expected);
        });
      });
    });
  });
});<|MERGE_RESOLUTION|>--- conflicted
+++ resolved
@@ -685,12 +685,9 @@
         });
       });
 
-<<<<<<< HEAD
-      describe('when given an object with some matchers', () => {
-=======
-      describe("when given an object with null values", () => {
+      describe('when given an object with null values', () => {
         const object = {
-          some: "data",
+          some: 'data',
           more: null,
           an: [null],
           someObject: {
@@ -698,15 +695,14 @@
             withNumber: 1,
             andNull: null,
           },
-        }
-
-        it("returns just that object", () => {
-          expect(extractPayload(object)).to.deep.eql(object)
-        })
-      })
-
-      describe("when given an object with some matchers", () => {
->>>>>>> 72f2a26f
+        };
+
+        it('returns just that object', () => {
+          expect(extractPayload(object)).to.deep.eql(object);
+        });
+      });
+
+      describe('when given an object with some matchers', () => {
         const someMatchers = {
           some: somethingLike('data'),
           more: 'strings',
