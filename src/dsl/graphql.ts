/**
 * Pact GraphQL module.
 *
 * @module GraphQL
 */
import { isNil, extend, omitBy, isUndefined } from 'lodash';
import gql from 'graphql-tag';
import { Interaction, InteractionState } from './interaction';
import { regex } from './matchers';
import GraphQLQueryError from '../errors/graphQLQueryError';
import ConfigurationError from '../errors/configurationError';

export interface GraphQLVariables {
  [name: string]: unknown;
}

const escapeSpace = (s: string) => s.replace(/\s+/g, '\\s*');

const escapeRegexChars = (s: string) =>
  // eslint-disable-next-line no-useless-escape
  s.replace(/[\-\[\]\/\{\}\(\)\*\+\?\.\\\^\$\|]/g, '\\$&');

const escapeGraphQlQuery = (s: string) => escapeSpace(escapeRegexChars(s));

/**
 * GraphQL interface
 */
export class GraphQLInteraction extends Interaction {
  protected operation?: string | null = undefined;

  protected variables?: GraphQLVariables = undefined;

  protected query: string;

  /**
   * The type of GraphQL operation. Generally not required.
   */
  public withOperation(operation: string | null): this {
    this.operation = operation;

    return this;
  }

  /**
   * Any variables used in the Query
   */
  public withVariables(variables: GraphQLVariables): this {
    this.variables = variables;

    return this;
  }

  /**
   * The actual GraphQL query as a string.
   *
   * NOTE: spaces are not important, Pact will auto-generate a space-insensitive matcher
   *
   *  e.g. the value for the "query" field in the GraphQL HTTP payload:
   *  '{ "query": "{
   *        Category(id:7) {
   *          id,
   *          name,
   *          subcategories {
   *            id,
   *            name
   *          }
   *        }
   *     }"
   *  }'
   */
<<<<<<< HEAD
  public withQuery(query: string): this {
    if (isNil(query)) {
      throw new ConfigurationError('You must provide a GraphQL query.');
    }

    try {
      gql(query);
    } catch (e) {
      throw new GraphQLQueryError(`GraphQL Query is invalid: ${e.message}`);
    }

    this.query = query;

    return this;
=======
  public withQuery(query: string) {
    return this.queryOrMutation(query, "query")
  }

  /**
   * The actual GraphQL mutation as a string.
   *
   * NOTE: spaces are not important, Pact will auto-generate a space-insensitive matcher
   *
   * e.g. the value for the "query" field in the GraphQL HTTP payload:
   *
   * mutation CreateReviewForEpisode($ep: Episode!, $review: ReviewInput!) {
   *   createReview(episode: $ep, review: $review) {
   *     stars
   *     commentary
   *   }
   * }
   */
  public withMutation(mutation: string) {
    return this.queryOrMutation(mutation, "mutation")
>>>>>>> 72f2a26f
  }

  /**
   * Returns the interaction object created.
   */
  public json(): InteractionState {
    if (isNil(this.query)) {
      throw new ConfigurationError('You must provide a GraphQL query.');
    }
    if (isNil(this.state.description)) {
      throw new GraphQLQueryError(
        'You must provide a description for the query.'
      );
    }

    this.state.request = extend(
      {
        body: omitBy(
          {
            operationName: this.operation,
            query: regex({
              generate: this.query,
              matcher: escapeGraphQlQuery(this.query),
            }),
            variables: this.variables,
          },
          isUndefined
        ),
        headers: { 'content-type': 'application/json' },
        method: 'POST',
      },
      this.state.request
    );

    return this.state;
  }
<<<<<<< HEAD
}
=======

  private queryOrMutation(query: string, type: string) {
    if (isNil(query)) {
      throw new ConfigurationError(`You must provide a GraphQL ${type}.`)
    }

    try {
      gql(query)
    } catch (e) {
      throw new GraphQLQueryError(`GraphQL ${type} is invalid: ${e.message}`)
    }

    this.query = query

    return this
  }
}

const escapeGraphQlQuery = (s: string) => escapeSpace(escapeRegexChars(s))

const escapeRegexChars = (s: string) =>
  s.replace(/[\-\[\]\/\{\}\(\)\*\+\?\.\\\^\$\|]/g, "\\$&")

const escapeSpace = (s: string) => s.replace(/\s+/g, "\\s*")
>>>>>>> 72f2a26f
<|MERGE_RESOLUTION|>--- conflicted
+++ resolved
@@ -68,24 +68,8 @@
    *     }"
    *  }'
    */
-<<<<<<< HEAD
-  public withQuery(query: string): this {
-    if (isNil(query)) {
-      throw new ConfigurationError('You must provide a GraphQL query.');
-    }
-
-    try {
-      gql(query);
-    } catch (e) {
-      throw new GraphQLQueryError(`GraphQL Query is invalid: ${e.message}`);
-    }
-
-    this.query = query;
-
-    return this;
-=======
   public withQuery(query: string) {
-    return this.queryOrMutation(query, "query")
+    return this.queryOrMutation(query, 'query');
   }
 
   /**
@@ -103,8 +87,7 @@
    * }
    */
   public withMutation(mutation: string) {
-    return this.queryOrMutation(mutation, "mutation")
->>>>>>> 72f2a26f
+    return this.queryOrMutation(mutation, 'mutation');
   }
 
   /**
@@ -141,31 +124,20 @@
 
     return this.state;
   }
-<<<<<<< HEAD
-}
-=======
 
   private queryOrMutation(query: string, type: string) {
     if (isNil(query)) {
-      throw new ConfigurationError(`You must provide a GraphQL ${type}.`)
+      throw new ConfigurationError(`You must provide a GraphQL ${type}.`);
     }
 
     try {
-      gql(query)
+      gql(query);
     } catch (e) {
-      throw new GraphQLQueryError(`GraphQL ${type} is invalid: ${e.message}`)
+      throw new GraphQLQueryError(`GraphQL ${type} is invalid: ${e.message}`);
     }
 
-    this.query = query
+    this.query = query;
 
-    return this
+    return this;
   }
-}
-
-const escapeGraphQlQuery = (s: string) => escapeSpace(escapeRegexChars(s))
-
-const escapeRegexChars = (s: string) =>
-  s.replace(/[\-\[\]\/\{\}\(\)\*\+\?\.\\\^\$\|]/g, "\\$&")
-
-const escapeSpace = (s: string) => s.replace(/\s+/g, "\\s*")
->>>>>>> 72f2a26f
+}