--- conflicted
+++ resolved
@@ -22,15 +22,9 @@
 }
 
 export interface ResponseOptions {
-<<<<<<< HEAD
-  status: number | Matcher<number>;
+  status: number;
   headers?: { [name: string]: string | Matcher<string> };
   body?: AnyTemplate;
-=======
-  status: number
-  headers?: { [name: string]: string | MatcherResult }
-  body?: any
->>>>>>> 72f2a26f
 }
 
 export interface InteractionObject {
