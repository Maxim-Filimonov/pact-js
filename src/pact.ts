--- conflicted
+++ resolved
@@ -4,7 +4,6 @@
  * Pact module.
  * @module Pact
  */
-<<<<<<< HEAD
 import serviceFactory from "@pact-foundation/pact-node"
 import * as clc from "cli-color"
 import * as Matchers from "./dsl/matchers"
@@ -14,24 +13,10 @@
 import { isEmpty } from "lodash"
 import { isPortAvailable } from "./common/net"
 import logger from "./common/logger"
+import { LogLevels } from "@pact-foundation/pact-node/src/logger"
 import { MockService } from "./dsl/mockService"
 import { PactOptions, PactOptionsComplete } from "./dsl/options"
 import { Server } from "@pact-foundation/pact-node/src/server"
-=======
-import serviceFactory from "@pact-foundation/pact-node";
-import * as clc from "cli-color";
-import * as Matchers from "./dsl/matchers";
-import * as path from "path";
-import * as process from "process";
-import { Interaction, InteractionObject } from "./dsl/interaction";
-import { isEmpty } from "lodash";
-import { isPortAvailable } from "./common/net";
-import logger from "./common/logger";
-import { LogLevels } from "@pact-foundation/pact-node/src/logger";
-import { MockService } from "./dsl/mockService";
-import { PactOptions, PactOptionsComplete } from "./dsl/options";
-import { Server } from "@pact-foundation/pact-node/src/server";
->>>>>>> c583224d
 
 /**
  * Creates a new {@link PactProvider}.
@@ -76,12 +61,8 @@
       throw new Error("You must specify a Provider for this pact.")
     }
 
-<<<<<<< HEAD
+    logger.level(this.opts.logLevel as LogLevels)
     serviceFactory.logLevel(this.opts.logLevel)
-=======
-    logger.level(this.opts.logLevel as LogLevels);
-    serviceFactory.logLevel(this.opts.logLevel);
->>>>>>> c583224d
     this.server = serviceFactory.createServer({
       consumer: this.opts.consumer,
       cors: this.opts.cors,
@@ -95,13 +76,146 @@
       ssl: this.opts.ssl,
       sslcert: this.opts.sslcert,
       sslkey: this.opts.sslkey,
-<<<<<<< HEAD
     })
-
+  }
+
+  /**
+   * Start the Mock Server.
+   * @returns {Promise}
+   */
+  public setup(): Promise<PactOptionsComplete> {
+    return this.checkPort()
+      .then(() => this.startServer())
+      .then(opts => {
+        this.setupMockService()
+        return Promise.resolve(opts)
+      })
+  }
+
+  /**
+   * Add an interaction to the {@link MockService}.
+   * @memberof PactProvider
+   * @instance
+   * @param {Interaction} interactionObj
+   * @returns {Promise}
+   */
+  public addInteraction(
+    interactionObj: InteractionObject | Interaction
+  ): Promise<string> {
+    if (interactionObj instanceof Interaction) {
+      return this.mockService.addInteraction(interactionObj)
+    }
+    const interaction = new Interaction()
+    if (interactionObj.state) {
+      interaction.given(interactionObj.state)
+    }
+
+    interaction
+      .uponReceiving(interactionObj.uponReceiving)
+      .withRequest(interactionObj.withRequest)
+      .willRespondWith(interactionObj.willRespondWith)
+
+    return this.mockService.addInteraction(interaction)
+  }
+
+  /**
+   * Checks with the Mock Service if the expected interactions have been exercised.
+   * @memberof PactProvider
+   * @instance
+   * @returns {Promise}
+   */
+  public verify(): Promise<string> {
+    return this.mockService
+      .verify()
+      .then(() => this.mockService.removeInteractions())
+      .catch((e: any) => {
+        // Properly format the error
+        /* tslint:disable: no-console */
+        console.error("")
+        console.error(clc.red("Pact verification failed!"))
+        console.error(clc.red(e))
+        /* tslint:enable: */
+
+        return this.mockService.removeInteractions().then(() => {
+          throw new Error(
+            "Pact verification failed - expected interactions did not match actual."
+          )
+        })
+      })
+  }
+
+  /**
+   * Writes the Pact and clears any interactions left behind and shutdown the
+   * mock server
+   * @memberof PactProvider
+   * @instance
+   * @returns {Promise}
+   */
+  public finalize(): Promise<void> {
+    if (this.finalized) {
+      logger.warn(
+        "finalize() has already been called, this is probably a logic error in your test setup. " +
+          "In the future this will be an error."
+      )
+    }
+    this.finalized = true
+
+    return this.mockService
+      .writePact()
+      .then(
+        () => logger.info("Pact File Written"),
+        e => {
+          return Promise.reject(e)
+        }
+      )
+      .then(
+        () =>
+          new Promise<void>((resolve, reject) =>
+            this.server.delete().then(() => resolve(), e => reject(e))
+          )
+      )
+      .catch(
+        (e: Error) =>
+          new Promise<void>((resolve, reject) => {
+            return this.server.delete().finally(() => reject(e))
+          })
+      )
+  }
+
+  /**
+   * Writes the pact file out to file. Should be called when all tests have been performed for a
+   * given Consumer <-> Provider pair. It will write out the Pact to the
+   * configured file.
+   * @memberof PactProvider
+   * @instance
+   * @returns {Promise}
+   */
+  public writePact(): Promise<string> {
+    return this.mockService.writePact()
+  }
+
+  /**
+   * Clear up any interactions in the Provider Mock Server.
+   * @memberof PactProvider
+   * @instance
+   * @returns {Promise}
+   */
+  public removeInteractions(): Promise<string> {
+    return this.mockService.removeInteractions()
+  }
+
+  private checkPort(): Promise<void> {
+    if (this.server && this.server.options.port) {
+      return isPortAvailable(this.server.options.port, this.opts.host)
+    }
+    return Promise.resolve()
+  }
+
+  private setupMockService(): void {
     logger.info(`Setting up Pact with Consumer "${
       this.opts.consumer
     }" and Provider "${this.opts.provider}"
-   using mock service on Port: "${this.opts.port}"`)
+    using mock service on Port: "${this.opts.port}"`)
 
     this.mockService = new MockService(
       undefined,
@@ -111,180 +225,18 @@
       this.opts.ssl,
       this.opts.pactfileWriteMode
     )
-=======
-    });
->>>>>>> c583224d
-  }
-
-  /**
-   * Start the Mock Server.
-   * @returns {Promise}
-   */
-<<<<<<< HEAD
-  public setup(): Promise<void> {
-    return (
-      isPortAvailable(this.opts.port, this.opts.host)
-        // Need to wrap it this way until we remove q.Promise from pact-node
-        .then(
-          () =>
-            new Promise<void>((resolve, reject) =>
-              this.server.start().then(() => resolve(), () => reject())
-            )
-        )
+  }
+
+  private startServer(): Promise<PactOptionsComplete> {
+    return new Promise<PactOptionsComplete>((resolve, reject) =>
+      this.server.start().then(
+        () => {
+          this.opts.port = this.server.options.port || this.opts.port
+          resolve(this.opts)
+        },
+        (e: any) => reject(e)
+      )
     )
-=======
-  public setup(): Promise<PactOptionsComplete> {
-      return this.checkPort()
-      .then(() => this.startServer())
-      .then((opts) => {
-        this.setupMockService()
-        return Promise.resolve(opts)
-      })
->>>>>>> c583224d
-  }
-
-  /**
-   * Add an interaction to the {@link MockService}.
-   * @memberof PactProvider
-   * @instance
-   * @param {Interaction} interactionObj
-   * @returns {Promise}
-   */
-  public addInteraction(
-    interactionObj: InteractionObject | Interaction
-  ): Promise<string> {
-    if (interactionObj instanceof Interaction) {
-      return this.mockService.addInteraction(interactionObj)
-    }
-    const interaction = new Interaction()
-    if (interactionObj.state) {
-      interaction.given(interactionObj.state)
-    }
-
-    interaction
-      .uponReceiving(interactionObj.uponReceiving)
-      .withRequest(interactionObj.withRequest)
-      .willRespondWith(interactionObj.willRespondWith)
-
-    return this.mockService.addInteraction(interaction)
-  }
-
-  /**
-   * Checks with the Mock Service if the expected interactions have been exercised.
-   * @memberof PactProvider
-   * @instance
-   * @returns {Promise}
-   */
-  public verify(): Promise<string> {
-    return this.mockService
-      .verify()
-      .then(() => this.mockService.removeInteractions())
-      .catch((e: any) => {
-
-        // Properly format the error
-        /* tslint:disable: no-console */
-        console.error("")
-        console.error(clc.red("Pact verification failed!"))
-        console.error(clc.red(e))
-        /* tslint:enable: */
-
-<<<<<<< HEAD
-        throw new Error(
-          "Pact verification failed - expected interactions did not match actual."
-        )
-=======
-        return this.mockService.removeInteractions().then(() => {
-          throw new Error("Pact verification failed - expected interactions did not match actual.");
-        })
->>>>>>> c583224d
-      })
-  }
-
-  /**
-   * Writes the Pact and clears any interactions left behind and shutdown the
-   * mock server
-   * @memberof PactProvider
-   * @instance
-   * @returns {Promise}
-   */
-  public finalize(): Promise<void> {
-    if (this.finalized) {
-      logger.warn(
-        "finalize() has already been called, this is probably a logic error in your test setup. " +
-          "In the future this will be an error."
-      )
-    }
-    this.finalized = true
-
-    return this.mockService
-      .writePact()
-      .then(
-        () => logger.info("Pact File Written"),
-        e => {
-          return Promise.reject(e)
-        }
-      )
-      .then(
-        () =>
-          new Promise<void>((resolve, reject) =>
-            this.server.delete().then(() => resolve(), e => reject(e))
-          )
-      )
-      .catch(
-        (e: Error) =>
-          new Promise<void>((resolve, reject) => {
-            return this.server.delete().finally(() => reject(e))
-          })
-      )
-  }
-
-  /**
-   * Writes the pact file out to file. Should be called when all tests have been performed for a
-   * given Consumer <-> Provider pair. It will write out the Pact to the
-   * configured file.
-   * @memberof PactProvider
-   * @instance
-   * @returns {Promise}
-   */
-  public writePact(): Promise<string> {
-    return this.mockService.writePact()
-  }
-
-  /**
-   * Clear up any interactions in the Provider Mock Server.
-   * @memberof PactProvider
-   * @instance
-   * @returns {Promise}
-   */
-  public removeInteractions(): Promise<string> {
-    return this.mockService.removeInteractions()
-  }
-
-  private checkPort(): Promise<void> {
-    if (this.server && this.server.options.port) {
-      return isPortAvailable(this.server.options.port, this.opts.host)
-    }
-    return Promise.resolve()
-  }
-
-  private setupMockService(): void {
-    logger.info(`Setting up Pact with Consumer "${this.opts.consumer}" and Provider "${this.opts.provider}"
-    using mock service on Port: "${this.opts.port}"`);
-
-    this.mockService = new MockService(undefined, undefined, this.opts.port, this.opts.host,
-      this.opts.ssl, this.opts.pactfileWriteMode);
-  }
-
-  private startServer(): Promise<PactOptionsComplete> {
-    return new Promise<PactOptionsComplete>(
-      (resolve, reject) =>
-        this.server.start()
-          .then(
-            () => {
-              this.opts.port = this.server.options.port || this.opts.port
-              resolve(this.opts)
-          },
-          (e: any) => reject(e)))
   }
 }
 
@@ -304,12 +256,8 @@
  * @memberof Pact
  * @static
  */
-<<<<<<< HEAD
 export * from "./dsl/graphql"
-=======
-export * from "./dsl/graphql";
-export * from "./dsl/apolloGraphql";
->>>>>>> c583224d
+export * from "./dsl/apolloGraphql"
 
 /**
  * Exposes {@link Matchers}
